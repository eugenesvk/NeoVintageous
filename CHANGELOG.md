--- conflicted
+++ resolved
@@ -2,7 +2,6 @@
 
 All notable changes are documented in this file using the [Keep a CHANGELOG](http://keepachangelog.com/) principles.
 
-<<<<<<< HEAD
 ## 1.17.0 - Unreleased
 
 ### Added
@@ -70,10 +69,7 @@
 * Fixed [#590](https://github.com/NeoVintageous/NeoVintageous/issues/590): `/` (search backward) in visual modes is inconsistent
 * Fixed [#588](https://github.com/NeoVintageous/NeoVintageous/issues/588): Visual mode incremental search highlighting is inconsistent
 
-## 1.16.4 - Unreleased
-=======
 ## 1.16.4 - 2019-07-03
->>>>>>> 94384724
 
 * Fixed [#609](https://github.com/NeoVintageous/NeoVintageous/issues/609): `<C-e>` and `<C-y>` are not working in visual line mode
 * Fixed [#610](https://github.com/NeoVintageous/NeoVintageous/issues/610): invalid malformed mapping
