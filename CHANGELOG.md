# NEOVINTAGEOUS CHANGELOG

All notable changes are documented in this file using the [Keep a CHANGELOG](http://keepachangelog.com/) principles.

<<<<<<< HEAD
## Unreleased (1.5.0)

### Added

* Added: Support for 'vintageous_modelines' option; defaults to 5
* Added: Use new SublimeLinter API
* Added [#254](https://github.com/NeoVintageous/NeoVintageous/issues/245): `:sp[lit] [file]`
* Added: Unimpaired statusbar toggles on: `[oe`, off: `]oe`, and toggle `coe`
* Added: Unimpaired menu toggles on: `[oa`, off: `]oa`, and toggle `coa`
* Added: Use new GitGutter API

### Fixed

* Fixed [#254](https://github.com/NeoVintageous/NeoVintageous/issues/245): `:vs[plit] [file]` TypeError: unsupported operand type(s) for +: 'NoneType' and 'str'
=======
## 1.4.3 - 2017-12-22

### Fixed

* Fixed [#297](https://github.com/NeoVintageous/NeoVintageous/issues/297): An occurred trying load NeoVintageous
>>>>>>> abac3033

## 1.4.2 - 2017-12-19

### Fixed

* Fixed [#238](https://github.com/NeoVintageous/NeoVintageous/issues/238): Simply search & replace not working for me
* Fixed [#111](https://github.com/NeoVintageous/NeoVintageous/issues/111): Bad command
* Fixed: "Traling characters" Status message typo
* Fixed: `:s[ubstitute]` No previous substitute error message is incorrect
* Fixed: [#226](https://github.com/NeoVintageous/NeoVintageous/issues/226): Mouse does not reset cursor column
* Fixed: `C-w _` (set current group height as high as possible) doesn't always work correctly
* Fixed: `C-w |` (set current group width as wide as possible) doesn't always work correctly
* Fixed: `C-w =` (resize all groups equally) doesn't always work correctly
* Fixed: `gJ`
* Fixed: `gx` should ignore trailing full stops
* Fixed: `gx` doesn't work on markdown links
* Fixed: `vintageousrc` mapping should not accept unescaped pipe characters
* Fixed: Help syntax fixes
* Fixed: Unimpaired toggles (documentation)

## 1.4.1 - 2017-11-09

### Fixed

* Fixed [#245](https://github.com/NeoVintageous/NeoVintageous/issues/245): `ZZ` and `ZQ` are broken again
* Fixed [#290](https://github.com/NeoVintageous/NeoVintageous/issues/290): Commands that start with underscore should not be mappable
* Fixed [#289](https://github.com/NeoVintageous/NeoVintageous/issues/289): `:help {subject}` should goto `:{subject}` if `{subject}` not found

## 1.4.0 - 2017-11-06

### Added

* Added: `ds(`, `ds{`, `ds[`, and `ds<` now also trims contained whitespace (Surround plugin)
* Added: `dsb` alias for `ds)` delete surrounding `()` (Surround plugin)
* Added: `dsB` alias for `ds}` delete surrounding `{}` (Surround plugin)
* Added: `dsr` alias for `ds]` delete surrounding `[]` (Surround plugin)
* Added: `dsa` alias for `ds>` delete surrounding `<>` (Surround plugin)
* Added: `ds<` delete surrounding `<>` (Surround plugin)
* Added: `ds>` delete surrounding `<>` (Surround plugin)
* Added: `dst` delete surrounding pair of HTML or XML tags (Surround plugin)
* Added: `ds` followed by a target that is not one of the punctuation pairs, `()[]{}<>`, are now only searched for on the current line (Surround plugin)
* Added: `ds{target}` cursor position is now moves to the start of first target (Surround plugin)
* Added: `cs{target}` followed by one of `])}` now inserts an inner whitespace character (Surround plugin)
* Added: `cs>{replacement}` now replaces surround tag characters `<>` with replacement (Surround plugin)
* Added: `cs{target}` folowed by `>` now replaces target with replacement surroundings `<>` (Surround plugin)
* Added: `cs{target}{replacement}` cursor position is now moves to the start of first target (Surround plugin)
* Added: `:h[elp] {subject}` like ":help", additionally jump to the tag `{subject}`
* Added: `:h[elp]` open a view and display the help file
* Added: `gx` open url under cursor in browser
* Added: Support for `:UserCommand<CR>` `.vintageousrc` mappings
* Added: Support for `:excommand<CR>` `.vintageousrc` mappings
* Added: `:snoremap` command
* Added: `:smap` command
* Added: `cot` toggle sidebar command (Unimpaired plugin)
* Added: `[ot` toggle sidebar on command (Unimpaired plugin)
* Added: `]ot` toggle sidebar off command (Unimpaired plugin)
* Added: `com` toggle minimap command (Unimpaired plugin)
* Added: `[om` toggle minimap on command (Unimpaired plugin)
* Added: `]om` toggle minimap off command (Unimpaired plugin)
* Added: Documentation command
* Added: Edit Settings command
* Added: How to map `jk` to `Esc` (documentation)

### Changed

* Changed: `ds<` no longer deletes surrounding tag; use `dst` instead (Surround plugin)
* Changed: `ds>` no longer deletes surrounding tag; use `dst` instead (Surround plugin)
* Changed: Modeline `vintageous_modeline` is disabled by default
* Changed: "Open Changelog" command caption changed to "Changelog"

### Removed

* Removed: `vintageous_surround_spaces` setting
* Removed: Unimplemented `tabopen` ex command
* Removed: Deprecated `neovintageous_toggle_use_ctrl_keys` command
* Removed: Deprecated `neovintageous_reset` command
* Removed: Deprecated `neovintageous_exit_from_command_mode` command
* Removed: Deprecated `toggle_mode` command

### Fixed

* Fixed [#213](https://github.com/NeoVintageous/NeoVintageous/issues/213): No command accepts characters in a keybinding
* Fixed [#167](https://github.com/NeoVintageous/NeoVintageous/issues/167): Allow .vintageousrc to map any keybinds
* Fixed [#152](https://github.com/NeoVintageous/NeoVintageous/issues/152): `f<key>` doesn't jump to `<key>` if there is a mapping for `<key>`
* Fixed [#97](https://github.com/NeoVintageous/NeoVintageous/issues/97): Mapping commands
* Fixed [#81](https://github.com/NeoVintageous/NeoVintageous/issues/81): `ct<leader>` or `cf<leader>` doesn't work; need `ct<leader><leader>`
* Fixed [#282](https://github.com/NeoVintageous/NeoVintageous/issues/282): Surround doesn't work as expected on first symbol
* Fixed: Several `.vintageousrc` syntax highlighting bugs
* Fixed: Lots of Command-line mode syntax highlighting bugs

## 1.3.1 - 2017-07-31

* Fixed [#281](https://github.com/NeoVintageous/NeoVintageous/issues/281): `aW` text objects error if cursor starts at whitespace
* Fixed [#123](https://github.com/NeoVintageous/NeoVintageous/issues/123): text object `a<` or `i<` doesn't work!
* Fixed [#280](https://github.com/NeoVintageous/NeoVintageous/issues/280): `daW` / etc sometimes hang forever in LaTeX syntax
* Fixed: Handle upgrades and loading errors gracefully

## 1.3.0 - 2017-07-21

### Added

* Added [#271](https://github.com/NeoVintageous/NeoVintageous/issues/271): `ctrl+w q` should close window if closing the last view
* Added [#269](https://github.com/NeoVintageous/NeoVintageous/issues/269): `:close` ex command
* Added: `.vintageousrc` `<leader>` special string can be used more than once in a mapping e.g. `nnoremap <leader><leader> ggvG`
* Added: `.vintageousrc` `<leader>` special string can be used anywhere in mapping e.g. `nnoremap g<leader> ggvG`
* Added: `.vintageousrc` `noremap`, `nnoremap`, `vnoremap`, and `onoremap` commands
* Added: `.vintageousrc` syntax highlighting
* Added: `ctrl+n` and `ctrl+p` auto-complete navigation

  Command | Description
  ------- | -----------
  `ctrl+n` or `ctrl+j` | down
  `ctrl+p` or `ctrl+k` | up

* Added: `ctrl+n` and `ctrl+p` overlay navigation

  Command | Description | Notes
  ------- | ----------- | -----
  `ctrl+n` | down | e.g. `ctrl+p` and `ctrl+shift+p` invoke overlays
  `ctrl+p` | up | e.g. `ctrl+p` and `ctrl+shift+p` invoke overlays

* Added: Port of [unimpaired.vim](https://github.com/tpope/vim-unimpaired) go to error commands

  Command | Description | Documentation | Dependencies
  ------- | ----------- | ------------- | ------------
  `[l` | Jump to `[count]` next error. | [unimpaired.vim](https://github.com/tpope/vim-unimpaired/blob/master/doc/unimpaired.txt) | [Linter](https://github.com/SublimeLinter/SublimeLinter3)
  `]l` | Jump to `[count]` previous error.. | [unimpaired.vim](https://github.com/tpope/vim-unimpaired/blob/master/doc/unimpaired.txt) | [Linter](https://github.com/SublimeLinter/SublimeLinter3)

* Added: Port of [unimpaired.vim](https://github.com/tpope/vim-unimpaired) option toggling commands

  On | Off | Toggle | Description | Documentation
  -- | --- | ------ | ----------- | -------------
  `[oc` | `]oc` | `coc` | ['cursorline'](https://vimhelp.appspot.com/options.txt.html#%27cursorline%27) | [unimpaired.vim](https://github.com/tpope/vim-unimpaired/blob/master/doc/unimpaired.txt)
  `[ol` | `]ol` | `col` | ['list'](https://vimhelp.appspot.com/options.txt.html#%27list%27) | [unimpaired.vim](https://github.com/tpope/vim-unimpaired/blob/master/doc/unimpaired.txt)
  `[on` | `]on` | `con` | ['number'](https://vimhelp.appspot.com/options.txt.html#%27number%27) | [unimpaired.vim](https://github.com/tpope/vim-unimpaired/blob/master/doc/unimpaired.txt)
  `[os` | `]os` | `cos` | ['spell'](https://vimhelp.appspot.com/options.txt.html#%27spell%27) | [unimpaired.vim](https://github.com/tpope/vim-unimpaired/blob/master/doc/unimpaired.txt)
  `[ow` | `]ow` | `cow` | ['wrap'](https://vimhelp.appspot.com/options.txt.html#%27wrap%27) | [unimpaired.vim](https://github.com/tpope/vim-unimpaired/blob/master/doc/unimpaired.txt)

* Added: Port of [abolish.vim](https://github.com/tpope/vim-abolish) coercion commands

  Command | Description | Documentation
  ------- | ----------- | -------------
  `crm` | Coerce word under cursor to MixedCase. | [abolish.vim](https://github.com/tpope/vim-abolish/blob/master/doc/abolish.txt)
  `crc` | Coerce word under cursor to camelCase. | [abolish.vim](https://github.com/tpope/vim-abolish/blob/master/doc/abolish.txt)
  `crs` | Coerce word under cursor to snake_case. | [abolish.vim](https://github.com/tpope/vim-abolish/blob/master/doc/abolish.txt)
  `cr_` | Coerce word under cursor to snake_case. | [abolish.vim](https://github.com/tpope/vim-abolish/blob/master/doc/abolish.txt)
  `cru` | Coerce word under cursor to SNAKE_UPPERCASE. | [abolish.vim](https://github.com/tpope/vim-abolish/blob/master/doc/abolish.txt)
  `crU` | Coerce word under cursor to SNAKE_UPPERCASE. | [abolish.vim](https://github.com/tpope/vim-abolish/blob/master/doc/abolish.txt)
  `cr-` | Coerce word under cursor to dash-case. | [abolish.vim](https://github.com/tpope/vim-abolish/blob/master/doc/abolish.txt)
  `crk` | Coerce word under cursor to kebab-case. | [abolish.vim](https://github.com/tpope/vim-abolish/blob/master/doc/abolish.txt)
  `cr.` | Coerce word under cursor to dot.case. | [abolish.vim](https://github.com/tpope/vim-abolish/blob/master/doc/abolish.txt)
  `cr<Space>` | Coerce word under cursor to space case. | [abolish.vim](https://github.com/tpope/vim-abolish/blob/master/doc/abolish.txt)
  `crt` | Coerce word under cursor to Title Case. | [abolish.vim](https://github.com/tpope/vim-abolish/blob/master/doc/abolish.txt)

* Added: How to map `jj` to `Esc` (documentation)
* Added: How to disable arrow keys (documentation)
* Added: Commentary plugin usage (documentation)
* Added: Surround plugin usage (documentation)

### Fixed

* Fixed: Command-line syntax `:quit` highlighting
* Fixed: Edge-case plugin conflict issues
* Fixed: Edge-case Unimpaired plugin issue adding blanks
* Fixed: Edge-case issue invalidating ex mode completions

## 1.2.0 - 2017-06-21

### Added

* Added [#252](https://github.com/NeoVintageous/NeoVintageous/issues/252): The package is now available in Package Control
* Added: Git diff commands

  Command | Description | Documentation | Dependencies | Notes
  ------- | ----------- | ------------- | ------------ | -----
  `[c` | Jump backwards to the previous start of a change. | [diff](https://vimhelp.appspot.com/diff.txt.html#[c) | [Git Gutter](https://github.com/jisaacks/GitGutter) | Disable wrapping: set `git_gutter_next_prev_change_wrap` to `false` (Preferences &gt; Settings)
  `]c` | Jump forwards to the next start of a change. | [diff](https://vimhelp.appspot.com/diff.txt.html#]c) | [Git Gutter](https://github.com/jisaacks/GitGutter) | Disable wrapping: set `git_gutter_next_prev_change_wrap` to `false` (Preferences &gt; Settings)

* Added: Port of [unimpaired.vim](https://github.com/tpope/vim-unimpaired) is provided by default. *The implementation may not be complete. Please open issues about missing features.* *Below is a table of what is currently available.*

  Command | Description | Documentation | Dependencies | Notes
  ------- | ----------- | ------------- | ------------ | -----
  `[<Space>` | Add `[count]` blank lines before the cursor. | [unimpaired.vim](https://github.com/tpope/vim-unimpaired/blob/master/doc/unimpaired.txt) | |
  `]<Space>` | Add `[count]` blank lines after the cursor. | [unimpaired.vim](https://github.com/tpope/vim-unimpaired/blob/master/doc/unimpaired.txt) | |
  `[e` | Exchange the current line with `[count]` lines above it. | [unimpaired.vim](https://github.com/tpope/vim-unimpaired/blob/master/doc/unimpaired.txt) | |
  `]e` | Exchange the current line with `[count]` lines below it. | [unimpaired.vim](https://github.com/tpope/vim-unimpaired/blob/master/doc/unimpaired.txt) | |

* Added [#275](https://github.com/NeoVintageous/NeoVintageous/issues/275): Commands in the `.vintageousrc` file don't need to be prefixed with `:` (colon)
* Added [#187](https://github.com/NeoVintageous/NeoVintageous/issues/187): Switching to specific tab with `[count]` `gt`
* Added: `[count]` to `ctrl+e` and `ctrl+y` (scroll lines)
* Added: Coveralls code coverage reporting
* Added: Surround plugin usage (documentation)
* Added: `.vintageousrc` usage (documentation)
* Added: Modeline usage (documentation)
* Added: Multiple cursor usage (documentation)
* Added: Sidebar and Overlay navigation usage (documentation)

## 1.1.2 - 2017-06-05

### Fixed

* Fixed: `gt` command should wrap around from the last tab to the first tab
* Fixed: Command-line mode history edge-case error when no history available
* Fixed: Command-line mode history not working (regression)
* Fixed [#192](https://github.com/NeoVintageous/NeoVintageous/issues/192): Closing last tab shouldn’t close sublime window with project (documentation)
* Fixed [#122](https://github.com/NeoVintageous/NeoVintageous/issues/122): `Tab` doesn't work in visual mode (`Shift+Tab` does) (documentation)

## 1.1.1 - 2017-05-31

### Fixed

* Fixed: [#266](https://github.com/NeoVintageous/NeoVintageous/issues/266) `:nmap` doesn't work in `.vintageousrc` file
* Fixed: `:omap` doesn't work in `.vintageousrc` file
* Fixed: `:vmap` doesn't work in `.vintageousrc` file
* Fixed: `:set` prints debug messages to console even when debugging is disabled
* Fixed [#268](https://github.com/NeoVintageous/NeoVintageous/issues/268): `:set` doesn't work in some cases e.g. `:set hlsearch`
* Fixed: `:file` (`ctrl+g`) file name should be quoted
* Fixed: Readme link to Linux and OSX cleaner script is broken
* Fixed [#267](https://github.com/NeoVintageous/NeoVintageous/issues/267): Settings – User `.vintageousrc` menu item is broken
* Fixed [#169](https://github.com/NeoVintageous/NeoVintageous/issues/169): How to map this using Vintageous? (documentation)

## 1.1.0 - 2017-05-28

### Added

* Added: [ToggleNeoVintageous](https://github.com/NeoVintageous/ToggleNeoVintageous); A command to toggle NeoVintageous
* Added: Reload My `.vintageousrc` File command
* Added [#63](https://github.com/NeoVintageous/NeoVintageous/issues/63): `/` search does not highlight well
* Added: New commands

  Key | Context | Description
  --- | ------- | -----------
  `j` | Sidebar | down
  `k` | Sidebar | up
  `h` | Sidebar | close node / go to parent node
  `l` | Sidebar | open node
  `ctrl+j` | Overlay | down
  `ctrl+k` | Overlay | up
  `ctrl+[` | Normal | Same as `Esc` ([#249](https://github.com/NeoVintageous/NeoVintageous/issues/249))

### Fixed

* Fixed: Error when reloading and upgrading NeoVintageous and NeoVintageous plugins
* Fixed [#119](https://github.com/NeoVintageous/NeoVintageous/issues/119): Loosing user settings when toggling ctrl keys
* Fixed [#84](https://github.com/NeoVintageous/NeoVintageous/issues/84): More detail or examples for mapping
* Fixed [#34](https://github.com/NeoVintageous/NeoVintageous/issues/34): Small note regarding wiki OSX note
* Fixed [#162](https://github.com/NeoVintageous/NeoVintageous/issues/162): Use `sublime.packages_path()`
* Fixed [#246](https://github.com/NeoVintageous/NeoVintageous/issues/246): Error when toggling vintageous
* Fixed: `:!{cmd}` error (Windows)
* Fixed: `:!!` error (Windows)
* Fixed: `:new` error
* Fixed: `:edit` error
* Fixed: `:exit` error
* Fixed: `:wq!` error
* Fixed: `:wq` error

## 1.0.1 - 2017-04-28

### Fixed

* Fixed: `gq` error
* Fixed: error using registers
* Fixed: error when searching
* Fixed: running last ex command `!!` not working

## 1.0.0 - 2017-04-22

### Added

* Added: New commands

  Command | Description | Documentation | Dependencies | Notes
  ------- | ----------- | ------------- | ------------ | -----
  `ctrl+]` | Jump to the definition of the keyword under the cursor | [tagsearch](https://vimhelp.appspot.com/tagsrch.txt.html#CTRL-\]) | |
  `ctrl-w h` | Move cursor to view left of current one | [windows](https://vimhelp.appspot.com/windows.txt.html#CTRL-W_h) | |
  `ctrl-w j` | Move cursor to view below current one | [windows](https://vimhelp.appspot.com/windows.txt.html#CTRL-W_j) | |
  `ctrl-w k` | Move cursor to view above current one | [windows](https://vimhelp.appspot.com/windows.txt.html#CTRL-W_k) | |
  `ctrl-w l` | Move cursor to view right of current one | [windows](https://vimhelp.appspot.com/windows.txt.html#CTRL-W_l) | |
  `ctrl-w b` | Move cursor to bottom-right view | [windows](https://vimhelp.appspot.com/windows.txt.html#CTRL-W_b) | |
  `ctrl-w t` | Move cursor to top-left view | [windows](https://vimhelp.appspot.com/windows.txt.html#CTRL-W_t) | |
  `ctrl-w H` | Move the current window to be at the very top | [windows](https://vimhelp.appspot.com/windows.txt.html#CTRL-W_H) | | Only works in 2-col or 2-row layouts
  `ctrl-w =` | Make all views (almost) equally high and wide | [windows](https://vimhelp.appspot.com/windows.txt.html#CTRL-W_=) | |
  `ctrl-w _` | Set current view height as high as possible | [windows](https://vimhelp.appspot.com/windows.txt.html#CTRL-W__) | |
  `ctrl-w \|` | Set current view width as wide as possible | [windows](https://vimhelp.appspot.com/windows.txt.html#CTRL-W_bar) | |
  `ctrl-w o` | Make the current view the only one on the screen | [windows](https://vimhelp.appspot.com/windows.txt.html#CTRL-W_o) | |
  `ctrl-w c` | Close current view | [windows](https://vimhelp.appspot.com/windows.txt.html#CTRL-W_c) | |
  `ctrl-w x` | Exchange current view with next one | [windows](https://vimhelp.appspot.com/windows.txt.html#CTRL-W_x) | |
  `ctrl-w s` | Split current window in two | [windows](https://vimhelp.appspot.com/windows.txt.html#CTRL-W_s) | [Origami](https://github.com/SublimeText/Origami) |
  `ctrl-w v` | Split current window in two (vertically) | [windows](https://vimhelp.appspot.com/windows.txt.html#CTRL-W_v) | [Origami](https://github.com/SublimeText/Origami) |
  `ctrl-w J` | Move the current window to be at the very bottom | [windows](https://vimhelp.appspot.com/windows.txt.html#CTRL-W_J) | | Only works in 2-col or 2-row layouts
  `ctrl-w K` | Move the current view to be at the far left | [windows](https://vimhelp.appspot.com/windows.txt.html#CTRL-W_K) | | Only works in 2-col or 2-row layouts
  `ctrl-w L` | Move the current window to be at the far right | [windows](https://vimhelp.appspot.com/windows.txt.html#CTRL-W_L) | | Only works in 2-col or 2-row layouts
  `ctrl-w n` | Create new view below current one | [windows](https://vimhelp.appspot.com/windows.txt.html#CTRL-W_n) | |
  `ga` | Print the ascii value of the character under the cursor in dec, hex and oct | [various](https://vimhelp.appspot.com/various.txt.html#ga) | |
  `ctrl+c` | Exit select mode | |
  `ctrl+[` | Exit select mode | |

* Added: Port of [surround.vim](https://github.com/tpope/vim-surround) is provided by default. It is based on the [Vintageous_Plugin_Surround](https://github.com/guillermooo/Vintageous_Plugin_Surround) plugin by @guillermooo
* Added: `vi_search.comment` scope on search matches for better control of highlighting
* Added: `vintageous_visualyank` setting to disable visual bells when yanking text
* Added [#1077](https://github.com/guillermooo/Vintageous/pull/1077): Support for Sublime Wrap Plus
* Added: Command-line mode syntax uses new syntax format
* Added: Open README and Open CHANGELOG command palette commands
* Added: Package Control menus for opening README, CHANGELOG, and LICENSE

### Removed

* Removed: Settings

  Setting | Description | Notes
  ------- | ----------- | -----
  `vintageous_test_runner_keymaps` | Enable test runner keymaps | Tests are now run using [UnitTesting](https://github.com/randy3k/UnitTesting)
  `vintageous_log_level` | | No longer used for logging
  `vintageous_verbose` | | No longer used for logging

### Fixed

* Fixed: Double loading and unnecessary loading, unloading, and loading of modules on start
* Fixed: Logging messages printed multiple times
* Fixed: `CTRL-W_H` and `CTRL-W-L` windowing commands
* Fixed: Error raised trying to scroll in a transient view
* Fixed: `Esc` closes console even if already in normal mode and have a multiple selection
* Fixed: Console automatically closes on start
* Fixed: Wrong file permissions
* Fixed: `c_` and `d_` cause errors
* Fixed [#1042](https://github.com/guillermooo/Vintageous/pull/1042): Interactive commands not working after mapped commands
* Fixed [#1074](https://github.com/guillermooo/Vintageous/pull/1074): New text objects
* Fixed: Command-line mode syntax should not be listed in syntax menus<|MERGE_RESOLUTION|>--- conflicted
+++ resolved
@@ -2,7 +2,6 @@
 
 All notable changes are documented in this file using the [Keep a CHANGELOG](http://keepachangelog.com/) principles.
 
-<<<<<<< HEAD
 ## Unreleased (1.5.0)
 
 ### Added
@@ -17,13 +16,12 @@
 ### Fixed
 
 * Fixed [#254](https://github.com/NeoVintageous/NeoVintageous/issues/245): `:vs[plit] [file]` TypeError: unsupported operand type(s) for +: 'NoneType' and 'str'
-=======
+
 ## 1.4.3 - 2017-12-22
 
 ### Fixed
 
 * Fixed [#297](https://github.com/NeoVintageous/NeoVintageous/issues/297): An occurred trying load NeoVintageous
->>>>>>> abac3033
 
 ## 1.4.2 - 2017-12-19
 
