--- conflicted
+++ resolved
@@ -2,17 +2,13 @@
 
 All notable changes are documented in this file using the [Keep a CHANGELOG](http://keepachangelog.com/) principles.
 
-<<<<<<< HEAD
 ## 1.20.0 - Unreleased
 
 ### Fixed
 
 * Fixed [#10](https://github.com/NeoVintageous/NeoVintageous/issues/10): Repeating text changing doesn't work.
 
-## 1.19.0 - Unreleased
-=======
 ## 1.19.0 - 2020-02-19
->>>>>>> 1202e55c
 
 ### Added
 
