# NEOVINTAGEOUS CHANGELOG

All notable changes are documented in this file using the [Keep a CHANGELOG](http://keepachangelog.com/) principles.

<<<<<<< HEAD
## 1.17.0 - Unreleased

### Added

* Added [#585](https://github.com/NeoVintageous/NeoVintageous/issues/585): `yoi`, `[oi`, and `]oi`, toggle, switch on, and switch off `'ignorecase'` (Unimpaired plugin)
* Added [#585](https://github.com/NeoVintageous/NeoVintageous/issues/585): `yoh`, `[oh`, and `]oh`, toggle, switch on, and switch off `'hlsearch'` (Unimpaired plugin)
* Added [#599](https://github.com/NeoVintageous/NeoVintageous/issues/599): `yo{char}` (previously `co[char}`) toggle option (Unimpaired plugin)
* Added [#585](https://github.com/NeoVintageous/NeoVintageous/issues/585): Support for `set {option}` in neovintageousrc file
* Added [#596](https://github.com/NeoVintageous/NeoVintageous/issues/596): `:set {option}!` toggle option
* Added [#611](https://github.com/NeoVintageous/NeoVintageous/issues/611): `:set {option}?` show option
* Added [#611](https://github.com/NeoVintageous/NeoVintageous/issues/611): `:set no{option}` switch option off
* Added [#585](https://github.com/NeoVintageous/NeoVintageous/issues/585): `:set belloff`
* Added [#585](https://github.com/NeoVintageous/NeoVintageous/issues/585): `:set menu`
* Added [#585](https://github.com/NeoVintageous/NeoVintageous/issues/585): `:set minimap`
* Added [#585](https://github.com/NeoVintageous/NeoVintageous/issues/585): `:set number`
* Added [#585](https://github.com/NeoVintageous/NeoVintageous/issues/585): `:set sidebar`
* Added [#585](https://github.com/NeoVintageous/NeoVintageous/issues/585): `:set spell`
* Added [#585](https://github.com/NeoVintageous/NeoVintageous/issues/585): `:set statusbar`
* Added [#585](https://github.com/NeoVintageous/NeoVintageous/issues/585): `:set wrap`
* Added [#585](https://github.com/NeoVintageous/NeoVintageous/issues/585): `:set wrapscan`
* Added [#607](https://github.com/NeoVintageous/NeoVintageous/issues/607): `vai` (text-object) an indentation level and line above (indent object plugin)
* Added [#607](https://github.com/NeoVintageous/NeoVintageous/issues/607): `vii` (text-object) inner indentation level (no line above) (indent object plugin)
* Added [#607](https://github.com/NeoVintageous/NeoVintageous/issues/607): `vaI` (text-object) an indentation level and lines above/below (indent object plugin)
* Added [#607](https://github.com/NeoVintageous/NeoVintageous/issues/607): `viI` (text-object) inner indentation level (no lines above/below) (indent object plugin)
* Added [#607](https://github.com/NeoVintageous/NeoVintageous/issues/607): Allow plugins to be fully disabled by boolean setting `enable_{plugin_name}`
* Added [#599](https://github.com/NeoVintageous/NeoVintageous/issues/599): `[s` move to prev misspelled word after the cursor (`'wrapscan'` applies)
* Added [#599](https://github.com/NeoVintageous/NeoVintageous/issues/599): `]s` move to next misspelled word after the cursor (`'wrapscan'` applies)
* Added [#599](https://github.com/NeoVintageous/NeoVintageous/issues/599): `:spellundo {word}` remove `{word}` from good word spell checking
* Added [#599](https://github.com/NeoVintageous/NeoVintageous/issues/599): `:spellgood {word}` add `{word}` as a good word to spell checking
* Added [#599](https://github.com/NeoVintageous/NeoVintageous/issues/599): `z=` for the word under/after the cursor suggest correctly spelled words
* Added [#599](https://github.com/NeoVintageous/NeoVintageous/issues/599): `zug` undo `zg`, remove the word from the entry in spell checking dictionary
* Added [#599](https://github.com/NeoVintageous/NeoVintageous/issues/599): `zg` add word under the cursor as a good word to spell checking dictionary
* Added [#604](https://github.com/NeoVintageous/NeoVintageous/issues/604): `:set wrapscan` to disable wrapping on `*`, `#`, `n`, `N` (searches)
* Added [#604](https://github.com/NeoVintageous/NeoVintageous/issues/604): `:set wrapscan` to disable wrapping on `]c` and `[c` (jump to diffs)
* Added [#404](https://github.com/NeoVintageous/NeoVintageous/issues/404): `<Del>` delete `[count]` characters under and after the cursor (alias of `x`)
* Added [#404](https://github.com/NeoVintageous/NeoVintageous/issues/404): Support for function keys 13-20 in mappings e.g. `<f13>`, `<C-f16>`, `<C-S-f20>`
* Added [#593](https://github.com/NeoVintageous/NeoVintageous/issues/593): Highlight all occurrences on incremental searches
* Added [#589](https://github.com/NeoVintageous/NeoVintageous/issues/589): `:set incsearch` to highlight the pattern matches as it was typed so far
* Added [#589](https://github.com/NeoVintageous/NeoVintageous/issues/589): `:set winaltkeys` to enable `<A-...>` mappings
* Added [#579](https://github.com/NeoVintageous/NeoVintageous/issues/579): `<A-...>` ALT keys (alias of `<M-...>`)
* Added [#580](https://github.com/NeoVintageous/NeoVintageous/issues/580): `[count]gqgq` (alias of `gqq`)
* Added [#580](https://github.com/NeoVintageous/NeoVintageous/issues/580): `[count]gqq` format the current line with a count format that many lines

### Deprecated

* Deprecated [#404](404): `vintageous_belloff` setting; use `set belloff=` in neovintageousrc file
* Deprecated [#404](404): `vintageous_hlsearch` setting; use `set hlsearch` / `set nohlsearch` in neovintageousrc file
* Deprecated [#404](404): `vintageous_ignorecase` setting; use `set ignorecase` / `set noignorecase` in neovintageousrc file
* Deprecated [#404](404): `vintageous_incsearch` setting; use `set incsearch` / `set noincsearch` in neovintageousrc file
* Deprecated [#404](404): `vintageous_magic` setting; use `set magic` / `set nomagic` in neovintageousrc file
* Deprecated [#404](404): `vintageous_modeline` setting; use `set modeline` / `set nomodeline` in neovintageousrc file
* Deprecated [#404](404): `vintageous_modelines` setting; use `set modelines=5` in neovintageousrc file
* Deprecated [#404](404): `vintageous_winaltkeys` setting; use `set winaltkeys=menu` in neovintageousrc file
* Deprecated [#404](404): `vintageous_wrapscan` setting; use `set wrapscan` / `set nowrapscan` in neovintageousrc file

### Fixed

* Fixed [#617](https://github.com/NeoVintageous/NeoVintageous/issues/617): Some magic mode searches should be literal
* Fixed [#613](https://github.com/NeoVintageous/NeoVintageous/issues/613): Goto matching bracket `%` inherits strange behaviour from vim
* Fixed [#243](https://github.com/NeoVintageous/NeoVintageous/issues/243): Braces in strings mess up brace matching with `%`
* Fixed [#612](https://github.com/NeoVintageous/NeoVintageous/issues/612): Mapped searches are not repeatable by `n` or `N`
* Fixed [#373](https://github.com/NeoVintageous/NeoVintageous/issues/373): `vii` does not select the whole indented line
* Fixed [#606](https://github.com/NeoVintageous/NeoVintageous/issues/606): `]<Space>` and `[<Space>` cursor position on blank lines
* Fixed [#605](https://github.com/NeoVintageous/NeoVintageous/issues/605): `]c` and `[c` are off-by-one for blank lines
* Fixed [#598](https://github.com/NeoVintageous/NeoVintageous/issues/598): Text object registers should be linewise
* Fixed [#597](https://github.com/NeoVintageous/NeoVintageous/issues/597): `di(` and other text objects ignore indention
* Fixed [#591](https://github.com/NeoVintageous/NeoVintageous/issues/591): `?` (search forward) in visual modes is inconsistent
* Fixed [#590](https://github.com/NeoVintageous/NeoVintageous/issues/590): `/` (search backward) in visual modes is inconsistent
* Fixed [#588](https://github.com/NeoVintageous/NeoVintageous/issues/588): Visual mode incremental search highlighting is inconsistent
=======
## 1.16.5 - 2019-07-09

* Fixed [#616](https://github.com/NeoVintageous/NeoVintageous/issues/616): Can't use characters like : and # in ex commands
>>>>>>> 5d76a2a5

## 1.16.4 - 2019-07-03

* Fixed [#609](https://github.com/NeoVintageous/NeoVintageous/issues/609): `<C-e>` and `<C-y>` are not working in visual line mode
* Fixed [#610](https://github.com/NeoVintageous/NeoVintageous/issues/610): invalid malformed mapping

## 1.16.3 - 2019-06-18

* Fixed [#579](https://github.com/NeoVintageous/NeoVintageous/issues/579):  error `'A-j'` is not a known key
* Fixed [#587](https://github.com/NeoVintageous/NeoVintageous/issues/587): `:wall` should only save dirty views

## 1.16.2 - 2019-06-14

* Fixed [#583](https://github.com/NeoVintageous/NeoVintageous/issues/583): `:move` has inconsistent cursor behaviour
* Fixed [#584](https://github.com/NeoVintageous/NeoVintageous/issues/584): `:copy` to EOF adds too many newlines

## 1.16.1 - 2019-06-13

* Fixed [#581](https://github.com/NeoVintageous/NeoVintageous/issues/581): Pasting complete line is invading new line
* Fixed [#582](https://github.com/NeoVintageous/NeoVintageous/issues/582): `u` (undo) after `:sort u` command needs to be pressed twice to fully undo

## 1.16.0 - 2019-06-05

### Added

* Added [#48](https://github.com/NeoVintageous/NeoVintageous/issues/48): `gp` just like `p`, but leave the cursor just after the new text
* Added [#48](https://github.com/NeoVintageous/NeoVintageous/issues/48): `gP` just like `P`, but leave the cursor just after the new text
* Added [#339](https://github.com/NeoVintageous/NeoVintageous/issues/339): `[p` and `[P` like `P`, but adjust the indent to current line
* Added [#339](https://github.com/NeoVintageous/NeoVintageous/issues/339): `]p` and `]P` like `p`, but adjust the indent to current line
* Added [#578](https://github.com/NeoVintageous/NeoVintageous/issues/578): Support trailing sequences in command mappings
* Added [#577](https://github.com/NeoVintageous/NeoVintageous/issues/577): `<C-Down>` (alias of `j` and `<down>`) can now be mapped
* Added [#576](https://github.com/NeoVintageous/NeoVintageous/issues/576): `<C-Up>` (alias of `k` and `<up>`) can now be mapped
* Added [#574](https://github.com/NeoVintageous/NeoVintageous/issues/574): `J` go to last child (sidebar)
* Added [#574](https://github.com/NeoVintageous/NeoVintageous/issues/574): `p` go to parent (sidebar)
* Added [#574](https://github.com/NeoVintageous/NeoVintageous/issues/574): `p` go to root (sidebar)
* Added [#574](https://github.com/NeoVintageous/NeoVintageous/issues/574): `q` close (sidebar)
* Added [#575](https://github.com/NeoVintageous/NeoVintageous/issues/575): `x` delete characters under cursor in multi cursor mode

### Fixed

* Fixed [#93](https://github.com/NeoVintageous/NeoVintageous/issues/93): `p` is inconsistent
* Fixed [#93](https://github.com/NeoVintageous/NeoVintageous/issues/93): multi line paste works badly
* Fixed [#573](https://github.com/NeoVintageous/NeoVintageous/issues/573): `P` in visual line mode characterwise should preserve trailing newline
* Fixed [#572](https://github.com/NeoVintageous/NeoVintageous/issues/572): `P` in visual line mode should leave cursor at start of selection

## 1.15.1 - 2019-05-24

* Fixed [#440](https://github.com/NeoVintageous/NeoVintageous/issues/440): Use setting `'vintageous_clear_auto_indent_on_esc'` to preserve leading whitespace on `<Esc>`
* Fixed [#569](https://github.com/NeoVintageous/NeoVintageous/issues/569): Repeated object select in visual mode doesn't work consistently

## 1.15.0 - 2019-05-22

### Added

* Added [#277](https://github.com/NeoVintageous/NeoVintageous/issues/277): Configure Insert Mode by default
* Added [#49](https://github.com/NeoVintageous/NeoVintageous/issues/49): `<S-Tab>` in ex mode go to previous match auto-complete (alias of `<C-p>`)
* Added [#73](https://github.com/NeoVintageous/NeoVintageous/issues/73): `<PageUp>` scroll window `[count]` pages Backwards (upwards) (alias of `<C-b>`)
* Added [#73](https://github.com/NeoVintageous/NeoVintageous/issues/73): `<PageDown>` scroll window `[count]` pages Forwards (downwards) (alias of `<C-f>`)
* Added [#565](https://github.com/NeoVintageous/NeoVintageous/issues/565): `P` put multiple cursor text before the cursor
* Added [#222](https://github.com/NeoVintageous/NeoVintageous/issues/222): `P` put text before cursor in visual line mode
* Added [#552](https://github.com/NeoVintageous/NeoVintageous/issues/552): `y` yank selection in multiple cursor mode
* Added [#553](https://github.com/NeoVintageous/NeoVintageous/issues/553): `[count]P` put the text before the cursor `[count]` times
* Added [#559](https://github.com/NeoVintageous/NeoVintageous/issues/559): `i` text object selection in visual line mode e.g. `ip`, `iw`, `i'`
* Added [#562](https://github.com/NeoVintageous/NeoVintageous/issues/562): `a` text object selection in visual line mode e.g. `ap`, `aw`, `a'`
* Added [#560](https://github.com/NeoVintageous/NeoVintageous/issues/560): `i` text object selection in visual block mode e.g. `ip`, `iw`, `i'`
* Added [#561](https://github.com/NeoVintageous/NeoVintageous/issues/561): `a` text object selection in visual block mode e.g. `ap`, `aw`, `a'`
* Added [#563](https://github.com/NeoVintageous/NeoVintageous/issues/563): `ga` print the ASCII value in visual modes
* Added [#551](https://github.com/NeoVintageous/NeoVintageous/issues/551): `<C-h>` `[count]` characters to the left (alias of `h`, `<left>`, and `<BS>`)
* Added [#551](https://github.com/NeoVintageous/NeoVintageous/issues/551): `g<up>` display lines upward (alias of `gk`)
* Added [#551](https://github.com/NeoVintageous/NeoVintageous/issues/551): `g<down>` display lines downward (alias of `gj`)
* Added [#551](https://github.com/NeoVintageous/NeoVintageous/issues/551): `<tab>` go to newer cursor position in jump list (alias of `<C-i>`)

### Fixed

* Fixed [#567](https://github.com/NeoVintageous/NeoVintageous/issues/567): some `ctrl` keys are not controlled by `'vintageous_use_ctrl_keys'`
* Fixed [#554](https://github.com/NeoVintageous/NeoVintageous/issues/554): `dl` should not advance to first non-blank
* Fixed [#555](https://github.com/NeoVintageous/NeoVintageous/issues/555): `cl` should include trailing whitespace
* Fixed [#556](https://github.com/NeoVintageous/NeoVintageous/issues/556): `d$` on a blank line should not delete the line
* Fixed [#557](https://github.com/NeoVintageous/NeoVintageous/issues/557): `c$` should include whitespace
* Fixed [#558](https://github.com/NeoVintageous/NeoVintageous/issues/558): `d|` should not move to first non-blank
* Fixed [#528](https://github.com/NeoVintageous/NeoVintageous/issues/528): Command-line input has dark background in adaptive light theme

## 1.14.2 - 2019-05-16

* Fixed [#550](https://github.com/NeoVintageous/NeoVintageous/issues/550): backslash is converted to `<bslash>` when sent to command line by a mapping
* Fixed [#549](https://github.com/NeoVintageous/NeoVintageous/issues/549): Upward paragraph motion in visual mode not working

## 1.14.1 - 2019-05-14

* Fixed [#548](https://github.com/NeoVintageous/NeoVintageous/issues/548): Visual selection should not be cleared when Sublime loses focus
* Fixed [#547](https://github.com/NeoVintageous/NeoVintageous/issues/547): `vnoremap` doesn't work for super keys in visual mode

## 1.14.0 - 2019-05-14

### Added

* Added [#546](https://github.com/NeoVintageous/NeoVintageous/issues/546): Support for mapping `super+]`
* Added [#545](https://github.com/NeoVintageous/NeoVintageous/issues/545): Support for mapping `super+[`

## 1.13.0 - 2019-05-14

### Added

* Added [#534](https://github.com/NeoVintageous/NeoVintageous/issues/534): `gn` search forward for the last used search pattern
* Added [#535](https://github.com/NeoVintageous/NeoVintageous/issues/535): `gN` like `gn` but searches backward, like with `N`
* Added [#382](https://github.com/NeoVintageous/NeoVintageous/issues/382): `cgn` change `gn` search forward for the last used search pattern
* Added [#536](https://github.com/NeoVintageous/NeoVintageous/issues/536): `cgN` change `gN` like `gn` but searches backward, like with `N`
* Added [#251](https://github.com/NeoVintageous/NeoVintageous/issues/251): option `vintageous_multi_cursor_exit_from_visual_mode` (quit or enter normal mode)
* Added [#251](https://github.com/NeoVintageous/NeoVintageous/issues/251): `<C-n>` and `gh` from Visual mode now includes the next match
* Added [#251](https://github.com/NeoVintageous/NeoVintageous/issues/251): `<C-n>` start multiple cursor
* Added [#543](https://github.com/NeoVintageous/NeoVintageous/issues/543): `d` delete text in multiple cursor mode
* Added [#542](https://github.com/NeoVintageous/NeoVintageous/issues/542): `Esc` in Visual block mode now leaves cursor on first non-blank
* Added [#540](https://github.com/NeoVintageous/NeoVintageous/issues/540): `=` in Visual block mode
* Added [#541](https://github.com/NeoVintageous/NeoVintageous/issues/541): `<` in Visual block mode
* Added [#539](https://github.com/NeoVintageous/NeoVintageous/issues/539): `=` now leaves cursor on first non-blank
* Added [#538](https://github.com/NeoVintageous/NeoVintageous/issues/538): `>>` in multiple cursor mode
* Added [#537](https://github.com/NeoVintageous/NeoVintageous/issues/537): `==` in multiple cursor mode
* Added [#533](https://github.com/NeoVintageous/NeoVintageous/issues/533): `==` now leaves cursor on first non-blank

### Fixed

* Fixed [#544](https://github.com/NeoVintageous/NeoVintageous/issues/544): `I` command has been broken in the last update (regression)
* Fixed [#251](https://github.com/NeoVintageous/NeoVintageous/issues/251): `i` in multiple cursor mode should clear visual selection

## 1.12.0 - 2019-05-09

### Added

* Added [#251](https://github.com/NeoVintageous/NeoVintageous/issues/251): `<C-n>` in multiple cursor mode (add next match)
* Added [#251](https://github.com/NeoVintageous/NeoVintageous/issues/251): `<C-p>` in multiple cursor mode (remove current match)
* Added [#251](https://github.com/NeoVintageous/NeoVintageous/issues/251): `<C-x>` in multiple cursor mode (skip next match)
* Added [#251](https://github.com/NeoVintageous/NeoVintageous/issues/251): `c` in multiple cursor mode
* Added [#251](https://github.com/NeoVintageous/NeoVintageous/issues/251): `I` in multiple cursor mode
* Added [#251](https://github.com/NeoVintageous/NeoVintageous/issues/251): `s` in multiple cursor mode
* Added [#251](https://github.com/NeoVintageous/NeoVintageous/issues/251): `v` in multiple cursor mode (go to Normal mode)
* Added [#493](https://github.com/NeoVintageous/NeoVintageous/issues/493): `:sil[ent] {command}` command
* Added [#513](https://github.com/NeoVintageous/NeoVintageous/issues/513): `:g[lobal]/{pattern}/d[elete]` command
* Added [#518](https://github.com/NeoVintageous/NeoVintageous/issues/518): `:his[tory]` command
* Added [#519](https://github.com/NeoVintageous/NeoVintageous/issues/519): `:noh[lsearch]` command
* Added [#527](https://github.com/NeoVintageous/NeoVintageous/issues/527): `[count]g_`
* Added [#527](https://github.com/NeoVintageous/NeoVintageous/issues/527): `cge` change backward to the end of word `[count]`
* Added [#527](https://github.com/NeoVintageous/NeoVintageous/issues/527): `cgE` change backward to the end of WORD `[count]`
* Added [#527](https://github.com/NeoVintageous/NeoVintageous/issues/527): `dge` delete backward to the end of word `[count]`
* Added [#527](https://github.com/NeoVintageous/NeoVintageous/issues/527): `dgE` delete backward to the end of WORD `[count]`
* Added [#512](https://github.com/NeoVintageous/NeoVintageous/issues/512): `v` in Visual block mode (converts to Visual mode)
* Added [#511](https://github.com/NeoVintageous/NeoVintageous/issues/511): `V` in Visual block mode (converts to Visual line mode)
* Added [#510](https://github.com/NeoVintageous/NeoVintageous/issues/510): `$` in Visual block mode
* Added [#510](https://github.com/NeoVintageous/NeoVintageous/issues/510): `0` in Visual block mode
* Added [#510](https://github.com/NeoVintageous/NeoVintageous/issues/510): `^` in Visual block mode
* Added [#510](https://github.com/NeoVintageous/NeoVintageous/issues/510): `_` in Visual block mode
* Added [#510](https://github.com/NeoVintageous/NeoVintageous/issues/510): `b` in Visual block mode
* Added [#510](https://github.com/NeoVintageous/NeoVintageous/issues/510): `B` in Visual block mode
* Added [#510](https://github.com/NeoVintageous/NeoVintageous/issues/510): `e` in Visual block mode
* Added [#510](https://github.com/NeoVintageous/NeoVintageous/issues/510): `E` in Visual block mode
* Added [#510](https://github.com/NeoVintageous/NeoVintageous/issues/510): `g_` in Visual block mode
* Added [#510](https://github.com/NeoVintageous/NeoVintageous/issues/510): `ge` in Visual block mode
* Added [#510](https://github.com/NeoVintageous/NeoVintageous/issues/510): `gE` in Visual block mode
* Added [#510](https://github.com/NeoVintageous/NeoVintageous/issues/510): `w` in Visual block mode
* Added [#510](https://github.com/NeoVintageous/NeoVintageous/issues/510): `W` in Visual block mode
* Added [#510](https://github.com/NeoVintageous/NeoVintageous/issues/510): `|` in Visual block mode
* Added [#490](https://github.com/NeoVintageous/NeoVintageous/issues/490): `[(` in Visual line mode
* Added [#490](https://github.com/NeoVintageous/NeoVintageous/issues/490): `[{` in Visual line mode
* Added [#490](https://github.com/NeoVintageous/NeoVintageous/issues/490): `])` in Visual line mode
* Added [#490](https://github.com/NeoVintageous/NeoVintageous/issues/490): `]}` in Visual line mode
* Added [#491](https://github.com/NeoVintageous/NeoVintageous/issues/491): `$` in Visual line mode
* Added [#492](https://github.com/NeoVintageous/NeoVintageous/issues/492): `(` in Visual line mode
* Added [#492](https://github.com/NeoVintageous/NeoVintageous/issues/492): `)` in Visual line mode
* Added [#499](https://github.com/NeoVintageous/NeoVintageous/issues/499): `<CR>` in Visual line mode
* Added [#500](https://github.com/NeoVintageous/NeoVintageous/issues/500): `-` in Visual line mode
* Added [#527](https://github.com/NeoVintageous/NeoVintageous/issues/527): `_` in Visual line mode
* Added [#527](https://github.com/NeoVintageous/NeoVintageous/issues/527): `e` in Visual line mode
* Added [#527](https://github.com/NeoVintageous/NeoVintageous/issues/527): `g_` in Visual line mode
* Added [#502](https://github.com/NeoVintageous/NeoVintageous/issues/502): Visual bells are now configurable including styles "view", "views", and "blink"
* Added [#502](https://github.com/NeoVintageous/NeoVintageous/issues/502): Visual bells color scheme is now configurable including "light" and "dark" schemes
* Added [#284](https://github.com/NeoVintageous/NeoVintageous/issues/284): Support `%` (current file name) in `!` shell commands

### Changed

* Changed [#531](https://github.com/NeoVintageous/NeoVintageous/issues/531): `q{a-zA-Z}` now records macros per window
* Changed [#516](https://github.com/NeoVintageous/NeoVintageous/issues/516): Search occurrences default style is now set to "fill"
* Changed [#510](https://github.com/NeoVintageous/NeoVintageous/issues/510): Visual block mode now works closer to the way Vim block mode works

### Fixed

* Fixed [#530](https://github.com/NeoVintageous/NeoVintageous/issues/530): `c` does not work with multiple selections
* Fixed [#526](https://github.com/NeoVintageous/NeoVintageous/issues/526): Status line should show current register when recording
* Fixed [#532](https://github.com/NeoVintageous/NeoVintageous/issues/532): Window commands don't execute in macros `@{a-z}`
* Fixed [#527](https://github.com/NeoVintageous/NeoVintageous/issues/527): `_` inconsistencies in Visual mode
* Fixed [#527](https://github.com/NeoVintageous/NeoVintageous/issues/527): `_` inconsistencies for c operator
* Fixed [#527](https://github.com/NeoVintageous/NeoVintageous/issues/527): `_` inconsistencies for d operator
* Fixed [#527](https://github.com/NeoVintageous/NeoVintageous/issues/527): `M` operations should be linewise
* Fixed [#527](https://github.com/NeoVintageous/NeoVintageous/issues/527): `L` operations should be linewise
* Fixed [#527](https://github.com/NeoVintageous/NeoVintageous/issues/527): `H` operations should be linewise
* Fixed [#525](https://github.com/NeoVintageous/NeoVintageous/issues/525): `I` in reverse Visual mode should enter Insert mode at start of line
* Fixed [#524](https://github.com/NeoVintageous/NeoVintageous/issues/524): `g_` should not include trailing white-space
* Fixed [#523](https://github.com/NeoVintageous/NeoVintageous/issues/523): `g_` in Visual mode is off-by-one
* Fixed [#522](https://github.com/NeoVintageous/NeoVintageous/issues/522): `B` in Visual mode is off-by-one
* Fixed [#521](https://github.com/NeoVintageous/NeoVintageous/issues/521): `[count]d|` off-by-one
* Fixed [#453](https://github.com/NeoVintageous/NeoVintageous/issues/453): `:%g/^$/d` doesn't work
* Fixed [#520](https://github.com/NeoVintageous/NeoVintageous/issues/520): Entering Visual block from Visual doesn't update status line
* Fixed [#517](https://github.com/NeoVintageous/NeoVintageous/issues/517): `gq` in reverse Visual line mode includes too many lines
* Fixed [#515](https://github.com/NeoVintageous/NeoVintageous/issues/515): `0` in Visual mode off-by-one
* Fixed [#18](https://github.com/NeoVintageous/NeoVintageous/issues/18): Visual block do no span across empty lines
* Fixed [#509](https://github.com/NeoVintageous/NeoVintageous/issues/509): `:global` should allow various separators and disallow others
* Fixed [#506](https://github.com/NeoVintageous/NeoVintageous/issues/506): `gqip` should leave cursor on first non blank
* Fixed [#505](https://github.com/NeoVintageous/NeoVintageous/issues/505): `dE` should only delete to end of big word
* Fixed [#504](https://github.com/NeoVintageous/NeoVintageous/issues/504): `e` in Visual mode doesn't work
* Fixed [#508](https://github.com/NeoVintageous/NeoVintageous/issues/508): `zH`, `zL`, `zM`, `zR`, and some other `z{a-z}` commands don't work
* Fixed [#234](https://github.com/NeoVintageous/NeoVintageous/issues/234): `<C-e>` and `<C-y>` in Normal mode cursor in wrapped lines
* Fixed [#498](https://github.com/NeoVintageous/NeoVintageous/issues/498): `<CR>` in Visual mode should include first character of line
* Fixed [#497](https://github.com/NeoVintageous/NeoVintageous/issues/497): `d(` should include first character of paragraph
* Fixed [#496](https://github.com/NeoVintageous/NeoVintageous/issues/496): `(` in Visual mode is inconsistent
* Fixed [#495](https://github.com/NeoVintageous/NeoVintageous/issues/495): `#` in Visual mode doesn't work after first jump
* Fixed [#494](https://github.com/NeoVintageous/NeoVintageous/issues/494): `*` in Visual line mode should include first character of match

## 1.11.3 - 2019-04-04

* Fixed [#501](https://github.com/NeoVintageous/NeoVintageous/issues/501): Default `mapleader` does not appear to be working
* Fixed [#489](https://github.com/NeoVintageous/NeoVintageous/issues/489): `gg` in Visual mode is inconsistent

## 1.11.2 - 2019-04-02

* Fixed [#488](https://github.com/NeoVintageous/NeoVintageous/issues/488): `gx` doesn't work on some markdown links
* Fixed [#487](https://github.com/NeoVintageous/NeoVintageous/issues/487): `{` in Visual mode is off-by-one
* Fixed [#486](https://github.com/NeoVintageous/NeoVintageous/issues/486): `}` in Visual mode is off-by-one
* Fixed [#485](https://github.com/NeoVintageous/NeoVintageous/issues/485): `'{a-z}` should jump to the first non-blank character in the line
* Fixed [#484](https://github.com/NeoVintageous/NeoVintageous/issues/484): `]}` in Visual mode is off-by-one
* Fixed [#483](https://github.com/NeoVintageous/NeoVintageous/issues/483): `'{a-z}` in Visual mode is inconsistent
* Fixed [#482](https://github.com/NeoVintageous/NeoVintageous/issues/482): `|` at start of line moves to previous line

## 1.11.1 - 2019-03-27

* Fixed [#481](https://github.com/NeoVintageous/NeoVintageous/issues/481): `M` in Visual mode is inconsistent
* Fixed [#480](https://github.com/NeoVintageous/NeoVintageous/issues/480): `L` in Visual mode is inconsistent
* Fixed [#479](https://github.com/NeoVintageous/NeoVintageous/issues/479): `H` in Visual mode is inconsistent
* Fixed [#478](https://github.com/NeoVintageous/NeoVintageous/issues/478): `:sort` should scroll cursor into view

## 1.11.0 - 2019-03-26

### Added

* Added [#379](https://github.com/NeoVintageous/NeoVintageous/issues/379): `[{` and `]}` VISUAL mode
* Added [#379](https://github.com/NeoVintageous/NeoVintageous/issues/379): `[(` and `])` VISUAL mode
* Added [#434](https://github.com/NeoVintageous/NeoVintageous/issues/434): Support mapping digits e.g. `<leader>0`
* Added [#196](https://github.com/NeoVintageous/NeoVintageous/issues/196): `z.` Redraw, line at center of window and put cursor at first non-blank
* Added [#454](https://github.com/NeoVintageous/NeoVintageous/issues/454): Support advanced ex command mapping
* Added [#99](https://github.com/NeoVintageous/NeoVintageous/issues/99): Support marks in line ranges
* Added [#464](https://github.com/NeoVintageous/NeoVintageous/issues/464): Support `:[sp]lit [file]` completions
* Added [#265](https://github.com/NeoVintageous/NeoVintageous/issues/265): Support `<S-Space>` (shift+space) key
* Added [#433](https://github.com/NeoVintageous/NeoVintageous/issues/433): Support case-insensitive key mappings
* Added [#460](https://github.com/NeoVintageous/NeoVintageous/issues/460): Add toggle SUPER keys (enable/disable) command
* Added [#459](https://github.com/NeoVintageous/NeoVintageous/issues/459): Add toggle CTRL keys (enable/disable) command

### Deprecated

* Implemented [#475](https://github.com/NeoVintageous/NeoVintageous/issues/475): Deprecate `neovintageous_toggle_side_bar ` command; use the `neovintageous {'action': 'toggle_side_bar'}` instead
* Implemented [#475](https://github.com/NeoVintageous/NeoVintageous/issues/475): Deprecate `neovintageous_reload_my_rc_file` command; use the `neovintageous {'action': 'reload_rc_file'}` instead
* Implemented [#475](https://github.com/NeoVintageous/NeoVintageous/issues/475): Deprecate `neovintageous_open_my_rc_file` command; use the `neovintageous {'action': 'open_rc_file'}` instead

### Fixed

* Fixed [#477](https://github.com/NeoVintageous/NeoVintageous/issues/477): `}` VISUAL line off-by-one
* Fixed [#476](https://github.com/NeoVintageous/NeoVintageous/issues/476): `de` should delete leading whitespace
* Fixed [#134](https://github.com/NeoVintageous/NeoVintageous/issues/134): `(` and `)` not jumping correctly
* Fixed [#364](https://github.com/NeoVintageous/NeoVintageous/issues/364): Loss of clipboard copy and paste functionality in insert mode
* Fixed [#98](https://github.com/NeoVintageous/NeoVintageous/issues/98): Unable to map double quotes
* Fixed [#474](https://github.com/NeoVintageous/NeoVintageous/issues/474): `]}`, `])`, `[{`, and `[(` are inconsistent in NORMAL mode
* Fixed [#473](https://github.com/NeoVintageous/NeoVintageous/issues/473): `gq` on reverse selection is off-by-one
* Fixed [#469](https://github.com/NeoVintageous/NeoVintageous/issues/469): Unable to set mapleader to `<Space>`
* Fixed [#468](https://github.com/NeoVintageous/NeoVintageous/issues/468): `d{backtick}{a-z}` should work the same as `d{singlequote}{a-z}`
* Fixed [#467](https://github.com/NeoVintageous/NeoVintageous/issues/467): VISUAL mode operator pending command should stay in VISUAL mode
* Fixed [#465](https://github.com/NeoVintageous/NeoVintageous/issues/465): Repeating (`.`) when nothing to repeat, should invoke bell
* Fixed [#223](https://github.com/NeoVintageous/NeoVintageous/issues/223): Search does not work when cursor is on the word that is being searched
* Fixed [#466](https://github.com/NeoVintageous/NeoVintageous/issues/466): x, y, and z registers
* Fixed [#462](https://github.com/NeoVintageous/NeoVintageous/issues/462): `[count]G` and `[count]gg` EOF off-by-one
* Fixed [#458](https://github.com/NeoVintageous/NeoVintageous/issues/458): `d}` at EOL causes visual bell

## 1.10.0 - 2019-03-05

### Added

* Added [#448](https://github.com/NeoVintageous/NeoVintageous/issues/448): User command mappings should allow float arguments e.g. `nnoremap <leader>. :ToggleZoomPane fraction=0.98<CR>`
* Added [#445](https://github.com/NeoVintageous/NeoVintageous/issues/445): `:sort [i][u]` sort lines with case-insensitive and unique options
* Added [#71](https://github.com/NeoVintageous/NeoVintageous/issues/71): `gf` edit the file under cursor (mnemonic: "goto file")
* Added [#31](https://github.com/NeoVintageous/NeoVintageous/issues/31): `zl`, `zL`, `zh`, `zH` scroll horizontally
* Added [#442](https://github.com/NeoVintageous/NeoVintageous/issues/442): `:s/{search}/{replacement}/c` can now be cancelled

### Removed

* Removed [#441](https://github.com/NeoVintageous/NeoVintageous/issues/441): Non-standard `:cdd` command (use `:cd %:h` instead)

### Fixed

* Fixed [#452](https://github.com/NeoVintageous/NeoVintageous/issues/452): Jump to diff commands, `]c` and `[c`, gets stuck on lines with multiple changes
* Fixed [#451](https://github.com/NeoVintageous/NeoVintageous/issues/451): `{Visual}e` in reverse selection should move to end of word
* Fixed [#450](https://github.com/NeoVintageous/NeoVintageous/issues/450): `k` in SELECT mode should enter NORMAL mode if last selection
* Fixed [#449](https://github.com/NeoVintageous/NeoVintageous/issues/449): `v_W` causes error when end of selection is at BOF
* Fixed [#447](https://github.com/NeoVintageous/NeoVintageous/issues/447): `:h ctrl-w_o` should open help for `CTRL-W_o`
* Fixed [#446](https://github.com/NeoVintageous/NeoVintageous/issues/446): Many ex commands incorrectly accept an invalid trailing character
* Fixed [#443](https://github.com/NeoVintageous/NeoVintageous/issues/443): `:cd %:h` displays incorrect status message
* Fixed [#20](https://github.com/NeoVintageous/NeoVintageous/issues/20): `:e#` edits literal file
* Fixed [#444](https://github.com/NeoVintageous/NeoVintageous/issues/444): `vi[` and `vi]` should not select empty target line

## 1.9.0 - 2019-02-21

### Added

* Added [#437](https://github.com/NeoVintageous/NeoVintageous/issues/437): Builtin support for jump to diff `]c` and `[c` in `>=3189` (GitGutter is required for older versions)
* Added [#430](https://github.com/NeoVintageous/NeoVintageous/issues/430): Folding commands `zc`, `zo`, `zM`, and `zR`
* Added [#432](https://github.com/NeoVintageous/NeoVintageous/issues/432): `cs{target}{replacement}` target aliases `b`, `B`, `r`, and `a`
* Added [#431](https://github.com/NeoVintageous/NeoVintageous/issues/431): `ys{motion}{replacement}` replacement aliases `b`, `B`, `r`, and `a`
* Added [#418](https://github.com/NeoVintageous/NeoVintageous/issues/418): Surround Line `yss{replacement}`
* Added [#429](https://github.com/NeoVintageous/NeoVintageous/issues/429): Support `<bslash>` in vintageousrc
* Added [#428](https://github.com/NeoVintageous/NeoVintageous/issues/428): Support `<bar>` in vintageousrc
* Added [#424](https://github.com/NeoVintageous/NeoVintageous/issues/424): `[count]o` and `[count]O`

### Fixed

* Fixed [#439](https://github.com/NeoVintageous/NeoVintageous/issues/439): Repeat last `:substitute` doesn't work
* Fixed [#438](https://github.com/NeoVintageous/NeoVintageous/issues/438): `{Visual}[count]G` and `{Visual}[count]gg` should extend to first non blank
* Fixed [#366](https://github.com/NeoVintageous/NeoVintageous/issues/366): Folding with `zc` enters VISUAL mode
* Fixed [#380](https://github.com/NeoVintageous/NeoVintageous/issues/380): `<Esc>` directly after `O` or `o` should erase leading whitespace
* Fixed [#247](https://github.com/NeoVintageous/NeoVintageous/issues/247): Unable to map `<C-w>>` in vintageousrc
* Fixed [#427](https://github.com/NeoVintageous/NeoVintageous/issues/427): `{Visual}gv` should select previous selection
* Fixed [#423](https://github.com/NeoVintageous/NeoVintageous/issues/423): `:w` cannot find file and save, but `:Save` and `<Ctrl-s>` work
* Fixed [#425](https://github.com/NeoVintageous/NeoVintageous/issues/425): Reloading vintageousrc should unload existing mappings
* Fixed [#422](https://github.com/NeoVintageous/NeoVintageous/issues/422): `{Visual}y` should highlight the selection (HighlightedYank)

## 1.8.0 - 2019-01-23

### Added

* Fixed [#242](https://github.com/NeoVintageous/NeoVintageous/issues/242): `CTRL-d` and `CTRL-u` should keep horizontal position when scrolling

### Changed

* Removed: Setting `vintageous_visualbell`; use `vintageous_belloff` set to `all` to disable visual bells

### Fixed

* Fixed [#421](https://github.com/NeoVintageous/NeoVintageous/issues/421):  Direct shell command exec in project
* Fixed [#416](https://github.com/NeoVintageous/NeoVintageous/issues/416): `H` and `L` should move to highest/lowest line without scrolling (UX)
* Fixed [#417](https://github.com/NeoVintageous/NeoVintageous/issues/417): `CTRL-d` and `CTRL-u` count should be used as the number of lines to scroll
* Fixed [#362](https://github.com/NeoVintageous/NeoVintageous/issues/362):  `SHIFT+H` `SHIFT+M` `SHIFT+L` in VISUAL LINE mode does not work
* Fixed [#413](https://github.com/NeoVintageous/NeoVintageous/issues/413): `CTRL-d` and `CTRL-u` should put cursor on first non blank
* Fixed [#414](https://github.com/NeoVintageous/NeoVintageous/issues/414): `H`, `M`, and `L`, should put cursor on first non blank
* Fixed [#415](https://github.com/NeoVintageous/NeoVintageous/issues/415): `CTRL-d` and `CTRL-u` VISUAL mode bugs
* Fixed [#363](https://github.com/NeoVintageous/NeoVintageous/issues/363): Searching for regex characters like `(` and `[` doesn't work
* Fixed [#420](https://github.com/NeoVintageous/NeoVintageous/issues/420): `:help {subject}` should scroll subject into view
* Fixed [#410](https://github.com/NeoVintageous/NeoVintageous/issues/410): `J` should strip leading comment tokens from joined lines enhancement
* Fixed [#412](https://github.com/NeoVintageous/NeoVintageous/issues/412): `j` and `k` VISUAL in mode causes window to scroll two lines when next line is empty (UX)
* Fixed [#411](https://github.com/NeoVintageous/NeoVintageous/issues/411): `j` and `k` in VISUAL mode causes a jump to other end of visual selection (UX)

## 1.7.5 - 2019-01-17

* Fixed [#406](https://github.com/NeoVintageous/NeoVintageous/issues/406): `V_d` should put cursor on first non blank
* Fixed [#407](https://github.com/NeoVintageous/NeoVintageous/issues/407): `yi{motion}` should put cursor on first non blank at start of motion
* Fixed [#403](https://github.com/NeoVintageous/NeoVintageous/issues/403): `yi(` and other block-like motions should create linewise registers
* Fixed [#409](https://github.com/NeoVintageous/NeoVintageous/issues/409): `ga` doesn't work properly when cursor is on a NEWLINE, or TAB, or at EOF
* Fixed [#405](https://github.com/NeoVintageous/NeoVintageous/issues/405): `v_J` should enter NORMAL mode

## 1.7.4 - 2019-01-10

* Fixed [#402](https://github.com/NeoVintageous/NeoVintageous/issues/402): `>G` should not include line above cursor
* Fixed [#401](https://github.com/NeoVintageous/NeoVintageous/issues/401): `gcG` should not include line above cursor
* Fixed [#400](https://github.com/NeoVintageous/NeoVintageous/issues/400): `@@` no longer works (regression)
* Fixed [#399](https://github.com/NeoVintageous/NeoVintageous/issues/399): `>` VISUAL BLOCK indent should put cursor on first non blank
* Fixed [#398](https://github.com/NeoVintageous/NeoVintageous/issues/398): `gUU` should put cursor on first non blank
* Fixed [#397](https://github.com/NeoVintageous/NeoVintageous/issues/397): `v_g~` should put cursor at start of selection
* Fixed [#394](https://github.com/NeoVintageous/NeoVintageous/issues/394): `V` at EOF causes error bell
* Fixed [#396](https://github.com/NeoVintageous/NeoVintageous/issues/396): `gg` should move to first non blank character
* Fixed [#395](https://github.com/NeoVintageous/NeoVintageous/issues/395): `G` should move to first non blank character
* Fixed [#395](https://github.com/NeoVintageous/NeoVintageous/issues/395): `G` should reset xpos to 0
* Fixed [#393](https://github.com/NeoVintageous/NeoVintageous/issues/393): `v_gg` should reset xpos to 0

## 1.7.3 - 2019-01-09

* Fixed: Lots of yank, paste, register issues
* Fixed [#292](https://github.com/NeoVintageous/NeoVintageous/issues/292): Visual mode block insert and append partially working
* Fixed [#358](https://github.com/NeoVintageous/NeoVintageous/issues/358): `Y` should copy all complete lines touched by the VISUAL selection
* Fixed [#392](https://github.com/NeoVintageous/NeoVintageous/issues/392): `V_gg` start and end cursor is backwards
* Fixed [#224](https://github.com/NeoVintageous/NeoVintageous/issues/224): `P` Pasting text ending with newline pastes to wrong line
* Fixed [#2](https://github.com/NeoVintageous/NeoVintageous/issues/2): `YP` not working correctly
* Fixed [#391](https://github.com/NeoVintageous/NeoVintageous/issues/391): `c{motion}` should fill the numbered registers
* Fixed [#390](https://github.com/NeoVintageous/NeoVintageous/issues/390): `cc` should fill the numbered registers
* Fixed [#389](https://github.com/NeoVintageous/NeoVintageous/issues/389): `dd` on last line leaves cursor at EOF

## 1.7.2 - 2019-01-04

* Fixed [#23](https://github.com/NeoVintageous/NeoVintageous/issues/23): `:set autoindent`
* Fixed [#35](https://github.com/NeoVintageous/NeoVintageous/issues/35): `:set ic` and `:set noic` has no effect
* Fixed [#368](https://github.com/NeoVintageous/NeoVintageous/issues/368): Disabling `vintageous_hlsearch` appears to have no effect
* Fixed [#388](https://github.com/NeoVintageous/NeoVintageous/issues/388): Executing register while recording causes recursion error
* Fixed [#94](https://github.com/NeoVintageous/NeoVintageous/issues/94): Executing a register with a count, `[count]@q{register}` doesn't work

## 1.7.1 - 2018-12-24

* Fixed [#377](https://github.com/NeoVintageous/NeoVintageous/issues/377): Add backtick mark jumps to jumplist

## 1.7.0 - 2018-09-02

### Added

* Added [#360](https://github.com/NeoVintageous/NeoVintageous/issues/360): Add search highlighting configuration; see `:h nv-search-highlighting`
* Added [#359](https://github.com/NeoVintageous/NeoVintageous/issues/359): Add HighlightedYank plugin; see `:h highlightedyank`

### Changed

* Changed: Renamed scope `nv_search_inc` to `neovintageous_search_inc`
* Changed: Renamed scope `nv_search_cur` to `neovintageous_search_cur`
* Changed: Renamed scope `nv_search_occ` to `neovintageous_search_occ`

### Removed

* Removed: `vintageous_visualyank` setting, use the new HighlightedYank plugin instead; see `:h highlightedyank`
* Removed: `highlighted.yank` scope, use the new HighlightedYank plugin instead; see `:h highlightedyank`

### Fixed

* Fixed [#367](https://github.com/NeoVintageous/NeoVintageous/issues/367): `gx` doesn't work for urls containing dashes

## 1.6.3 - 2018-05-31

* Fixed [#340](https://github.com/NeoVintageous/NeoVintageous/issues/340): `[{`, `[(`, `]}`, and `])` don't work
* Fixed [#260](https://github.com/NeoVintageous/NeoVintageous/issues/260): Black hole register `"_` doesn't work for some commands
* Fixed [#199](https://github.com/NeoVintageous/NeoVintageous/issues/199): `D` does not behave correctly in VISUAL mode

## 1.6.2 - 2018-05-23

* Fixed [#47](https://github.com/NeoVintageous/NeoVintageous/issues/47): Inserts text behind cursor when plugin is accessed via the command palette
* Fixed [#355](https://github.com/NeoVintageous/NeoVintageous/issues/355): Fix a typo in the name of a Wrap Plus setting used to detect it
* Fixed [#291](https://github.com/NeoVintageous/NeoVintageous/issues/291): Append multi line is off by one char

## 1.6.1 - 2018-05-20

* Fixed [#64](https://github.com/NeoVintageous/NeoVintageous/issues/64): `0` selects incorrect regions in visual mode

## 1.6.0 - 2018-05-19

### Added

* Added [#353](https://github.com/NeoVintageous/NeoVintageous/issues/353): Color scheme support for current match highlighting in `/`, `?`, `*`, and `#`
* Added [#312](https://github.com/NeoVintageous/NeoVintageous/issues/312): Map commands with arguments e.g. `nnoremap ,f :ShowOverlay overlay=goto text=@<CR>`
* Added [#345](https://github.com/NeoVintageous/NeoVintageous/issues/345): Map commands without executing immediately (no trailing `<CR>`) e.g `nnoremap ,r :reg`
* Added [#346](https://github.com/NeoVintageous/NeoVintageous/issues/346): Map commands with ranges and counts
* Added [#344](https://github.com/NeoVintageous/NeoVintageous/issues/344): Add buffer commands `:bf[irst]`, `:br[ewind]`, `:bp[revious]`, `:bN[ex]t`, `:bn[ext]`, and `:bl[ast]`
* Added [#343](https://github.com/NeoVintageous/NeoVintageous/issues/343): Add Unimpaired commands `[b`, `]b`, `[B`, `]B`, `]t`, `[t`, `]T`, and `[T`
* Added [#327](https://github.com/NeoVintageous/NeoVintageous/issues/327): Redo command (`<C-r>`) should invoke a UI bell if there are no more redo commands
* Added [#70](https://github.com/NeoVintageous/NeoVintageous/issues/70): Add show whitespace command `:set list`
* Added [#334](https://github.com/NeoVintageous/NeoVintageous/issues/334): Add tab command `:tabN[ext]`
* Added [#330](https://github.com/NeoVintageous/NeoVintageous/issues/330): Add tab command `:tabc[lose]`

### Fixed

* Fixed [#173](https://github.com/NeoVintageous/NeoVintageous/issues/173): `vi{` selects extra blank chars
* Fixed [#161](https://github.com/NeoVintageous/NeoVintageous/issues/161): `vit` `vat` work incorrect inside self closing tags
* Fixed [#180](https://github.com/NeoVintageous/NeoVintageous/issues/180): `%` doesn't work in VISUAL LINE mode
* Fixed [#354](https://github.com/NeoVintageous/NeoVintageous/issues/354): `:help ctrl-w` opens wrong help file section
* Fixed [#352](https://github.com/NeoVintageous/NeoVintageous/issues/352): `%` should jump to the next item in this line after the cursor
* Fixed [#263](https://github.com/NeoVintageous/NeoVintageous/issues/263): `x` should not delete empty lines
* Fixed [#350](https://github.com/NeoVintageous/NeoVintageous/issues/350): Multi-select `k` doesn't work with a count
* Fixed [#314](https://github.com/NeoVintageous/NeoVintageous/issues/314): `gj` and `gk` do not work in visual line mode
* Fixed [#341](https://github.com/NeoVintageous/NeoVintageous/issues/341): Multi-select should scroll viewport to end of selection
* Fixed [#273](https://github.com/NeoVintageous/NeoVintageous/issues/273): Sort Lines command sorts whole file
* Fixed [#338](https://github.com/NeoVintageous/NeoVintageous/issues/338): `gv` after visual line should be linewise
* Fixed [#349](https://github.com/NeoVintageous/NeoVintageous/issues/349): `>` and `<` should leave cursor on first non whitespace character
* Fixed [#348](https://github.com/NeoVintageous/NeoVintageous/issues/348): `gv` doesn't remember which visual mode was last used
* Fixed [#347](https://github.com/NeoVintageous/NeoVintageous/issues/347): `gv` doesn't work in visual mode
* Fixed [#336](https://github.com/NeoVintageous/NeoVintageous/issues/336): `*` and `#` should center match on screen if not visible
* Fixed [#328](https://github.com/NeoVintageous/NeoVintageous/issues/328): Entering normal mode should not put cursor on EOL character
* Fixed [#324](https://github.com/NeoVintageous/NeoVintageous/issues/324): Entering Normal mode from Visual Block mode creates multiple selection
* Fixed [#329](https://github.com/NeoVintageous/NeoVintageous/issues/329): Redo command should not leave cursor on EOL character
* Fixed [#209](https://github.com/NeoVintageous/NeoVintageous/issues/209): Jumping to mark in visual mode does not work
* Fixed [#335](https://github.com/NeoVintageous/NeoVintageous/issues/335): Help subjects should be case sensitive e.g. `help L` should open help for L not l
* Fixed [#333](https://github.com/NeoVintageous/NeoVintageous/issues/333): `:ou` (`:ounmap` alias) doesn't work
* Fixed [#332](https://github.com/NeoVintageous/NeoVintageous/issues/332): `:no` (`:noremap` alias) doesn't work
* Fixed [#331](https://github.com/NeoVintageous/NeoVintageous/issues/331): `:files` doesn't work
* Fixed [#325](https://github.com/NeoVintageous/NeoVintageous/issues/325): `:sunmap` doesn't work, prints message E492: Not an editor command
* Fixed [#324](https://github.com/NeoVintageous/NeoVintageous/issues/324): Entering Normal mode from Visual Block mode creates multiple selection
* Fixed [#323](https://github.com/NeoVintageous/NeoVintageous/issues/323): `:g!/222/p` is bailing out with error: 'str' object has no attribute 'consume'
* Fixed [#153](https://github.com/NeoVintageous/NeoVintageous/issues/153): Cursor gets stuck after a few edit operations
* Fixed [#322](https://github.com/NeoVintageous/NeoVintageous/issues/322): `:print` doesn't work
* Fixed [#320](https://github.com/NeoVintageous/NeoVintageous/issues/320): `:move`  `KeyError: 'next_sel'` when address is the same as current line
* Fixed [#321](https://github.com/NeoVintageous/NeoVintageous/issues/321): Entering cmdline-mode from Visual Block mode doesn't work
* Fixed [#319](https://github.com/NeoVintageous/NeoVintageous/issues/319): `:cd` should change the current directory to the home directory
* Fixed [#150](https://github.com/NeoVintageous/NeoVintageous/issues/150): Remove lines with regular expression
* Fixed [#148](https://github.com/NeoVintageous/NeoVintageous/issues/148): `:$` does not go to last line
* Fixed [#87](https://github.com/NeoVintageous/NeoVintageous/issues/87): Double front slash doesn't escape properly

### Removed

* Removed: Deprecated SublimeLinter APIs

## 1.5.3 - 2018-03-24

### Fixed

* Fixed [#36](https://github.com/NeoVintageous/NeoVintageous/issues/36) `*` and `#` jump history doesn't work
* Fixed [#51](https://github.com/NeoVintageous/NeoVintageous/issues/51): Can't map umlauts
* Fixed [#144](https://github.com/NeoVintageous/NeoVintageous/issues/144): Can't repeat macros
* Fixed [#170](https://github.com/NeoVintageous/NeoVintageous/issues/170): `<` text object not finding the opening bracket correctly

## 1.5.2 - 2018-03-03

### Fixed

* Fixed: `:registers` should display `^J` to indicate newlines
* Fixed: `:registers` should truncate long lines
* Fixed: Add missing delete surround punctuation marks `;:@#~*\\/` e.g. `ds@`, `ds*`, etc.
* Fixed [#307](https://github.com/NeoVintageous/NeoVintageous/issues/307): Change surround tag `cst<{tagname}>`
* Fixed [#307](https://github.com/NeoVintageous/NeoVintageous/issues/307): Change surround tag `cstt{tagname}>` ("t" an alias for "<")
* Fixed [#307](https://github.com/NeoVintageous/NeoVintageous/issues/307): Change surround tag `cst{replacement}`
* Fixed [#307](https://github.com/NeoVintageous/NeoVintageous/issues/307): Change surround tag `cs{target}<{tagname}>`
* Fixed [#307](https://github.com/NeoVintageous/NeoVintageous/issues/307): Change surround tag `cs{target}t{tagname}>` ("t" is alias for "<")
* Fixed [#136](https://github.com/NeoVintageous/NeoVintageous/issues/136): Saving to named register with `D` doesn't work
* Fixed [#306](https://github.com/NeoVintageous/NeoVintageous/issues/306): Triple-clicking doesn't select a line

## 1.5.1 - 2018-02-20

### Fixed

* Fixed [#305](https://github.com/NeoVintageous/NeoVintageous/issues/305): Surround multiple selections leave cursor in wrong position
* Fixed: Edge-case infinite loop when special key is set with no default value
* Fixed [#304](https://github.com/NeoVintageous/NeoVintageous/issues/304): `:s/$/foo/gc` causes infinite loop
* Fixed [#210](https://github.com/NeoVintageous/NeoVintageous/issues/210): `:%s/$/,/` not working as expected
* Fixed: `:shell` error

## 1.5.0 - 2018-02-06

### Added

* Added: `:edit {file}` command
* Added [#288](https://github.com/NeoVintageous/NeoVintageous/issues/288): Command-line editing commands: `<C-b>`, `<C-e>`, `<C-h>`, `<C-n>`, `<C-p>`, `<C-u>`, and `<C-w>`
* Added [#279](https://github.com/NeoVintageous/NeoVintageous/issues/279): `CTRL-c` and `CTRL-[` should exit Command-line mode
* Added [#12](https://github.com/NeoVintageous/NeoVintageous/issues/12): Command-line search history with `/` and `?` (current session only)
* Added: Selections are now cleared when leaving a the current view (UX)
* Added: `NeovintageousToggleSideBar` command
* Added [#286](https://github.com/NeoVintageous/NeoVintageous/issues/286): Support for super-keys `<D-...>` (known as command-keys on OSX, and window-keys on Windows) (disabled by default)
* Added: `highlighted.yank` scope to highlighted yank regions to allow color scheme customisation
* Added: Switching windows using windowing commands no longer suddenly scrolls view (UX)
* Added: `:sunm[ap]` command
* Added: `:help {subject}` command now uses basic heuristics to find a relevant help topic if a subject is not found
* Added: Support for `'vintageous_modelines'` option (defaults to `5`)
* Added [#254](https://github.com/NeoVintageous/NeoVintageous/issues/254): `:sp[lit] [file]` command
* Added: Unimpaired status bar toggle `coe` (also toggle on `[oe`, and toggle off `]oe`)
* Added: Unimpaired menu toggle `coa` (also toggle on `[oa`, and toggle off `]oa`)
* Added: Support for the new SublimeLinter API using the Unimpaired goto to error commands `]l` and `[l`
* Added: Support for the new GitGutter API using the Unimpaired goto change commands `]c` and `[c`
* Added: `vintageousrc` (documentation)
* Added: Default vim options (documentation)

### Removed

* Removed: Recursive mappings commands `:map`, `:nmap`, `:omap`, `:smap`, `:vmap`. Use the non recursive commands instead.

  The recursive mappings were removed because they were not implemented as recursive mappings, and removing them now in preference of the non-recursive may prevent some potential problems in the future if the recursive mapping commands are ever implemented.

  Here is a table of the recursive, which have been removed, and the non recursive mapping commands that you can use instead:

  Recursive command | Non recursive command
  ----------------- | ---------------------
  `map` | `noremap`
  `nmap` | `nnoremap`
  `omap` | `onoremap`
  `smap` | `snoremap`
  `vmap` | `vnoremap`

* Removed: Unused `vintageous_enable_cmdline_mode` setting

### Fixed

* Fixed: Visual ex mode commands should enter normal mode after operation
* Fixed: Ex mode shell command error (Windows)
* Fixed: Unmap commands don't unmap visual mappings
* Fixed: Can't unmap mappings with special keys e.g. `<leader>`
* Fixed: Running tests shouldn't resets user vintageousrc mappings
* Fixed [#156](https://github.com/NeoVintageous/NeoVintageous/issues/156): `SHIFT-v` then `CTRL-b` doesn't work
* Fixed: Help views should be read only
* Fixed: Unknown registers raise an exception
* Fixed: `gc{motion}` leaves cursor at wrong place
* Fixed: `gcc` leaves cursor at wrong place
* Fixed: Repeat searches (`n`/`N`) should scroll and show surrounds
* Fixed: Goto next/prev change cursor position after motion (Unimpaired)
* Fixed [#285](https://github.com/NeoVintageous/NeoVintageous/issues/285): Page down `CTRL-f` does not work correctly in Visual Line mode
* Fixed [#296](https://github.com/NeoVintageous/NeoVintageous/issues/296): `de` leaves cursor at wrong place
* Fixed [#295](https://github.com/NeoVintageous/NeoVintageous/issues/295): `df{char}` leaves cursor at wrong place
* Fixed: `df$` leaves cursor at wrong place
* Fixed: `gq` cursor position after operation
* Fixed: Mapping command status messages
* Fixed: Error message typos and grammar
* Fixed [#254](https://github.com/NeoVintageous/NeoVintageous/issues/254): `:vs[plit] [file]` raises a TypeError

## 1.4.4 - 2018-01-07

* Fixed: Error trying to Open My Rc File first time
* Fixed: Help files shouldn't display rulers or indent guides
* Fixed: `CTRL-a` and `CTRL-x` doesn't work in column one or between lines
* Fixed: Update to latest vimdocs
* Fixed: `:map` doesn't work in visual block or visual line mode
* Fixed: Remove unused setting
* Fixed: Settings should be erased when cleaning up views
* Fixed: `gx` in quoted urls
* Fixed: `gg` and `G` jump history forwards `CTRL-i` and backwards `CTRL-o`
* Fixed [#298](https://github.com/NeoVintageous/NeoVintageous/issues/298): `gd` can't jump back with `CTRL-o`
* Fixed [#241](https://github.com/NeoVintageous/NeoVintageous/issues/241): Leaving Insert mode still shows as being in Insert mode
* Fixed [#129](https://github.com/NeoVintageous/NeoVintageous/issues/129): Failing tests when ST hasn't got focus

## 1.4.3 - 2017-12-22

### Fixed

* Fixed [#297](https://github.com/NeoVintageous/NeoVintageous/issues/297): An occurred trying load NeoVintageous

## 1.4.2 - 2017-12-19

### Fixed

* Fixed [#238](https://github.com/NeoVintageous/NeoVintageous/issues/238): Simply search & replace not working for me
* Fixed [#111](https://github.com/NeoVintageous/NeoVintageous/issues/111): Bad command
* Fixed: "Traling characters" Status message typo
* Fixed: `:s[ubstitute]` No previous substitute error message is incorrect
* Fixed: [#226](https://github.com/NeoVintageous/NeoVintageous/issues/226): Mouse does not reset cursor column
* Fixed: `C-w _` (set current group height as high as possible) doesn't always work correctly
* Fixed: `C-w |` (set current group width as wide as possible) doesn't always work correctly
* Fixed: `C-w =` (resize all groups equally) doesn't always work correctly
* Fixed: `gJ`
* Fixed: `gx` should ignore trailing full stops
* Fixed: `gx` doesn't work on markdown links
* Fixed: `vintageousrc` mapping should not accept unescaped pipe characters
* Fixed: Help syntax fixes
* Fixed: Unimpaired toggles (documentation)

## 1.4.1 - 2017-11-09

### Fixed

* Fixed [#245](https://github.com/NeoVintageous/NeoVintageous/issues/245): `ZZ` and `ZQ` are broken again
* Fixed [#290](https://github.com/NeoVintageous/NeoVintageous/issues/290): Commands that start with underscore should not be mappable
* Fixed [#289](https://github.com/NeoVintageous/NeoVintageous/issues/289): `:help {subject}` should goto `:{subject}` if `{subject}` not found

## 1.4.0 - 2017-11-06

### Added

* Added: `ds(`, `ds{`, `ds[`, and `ds<` now also trims contained whitespace (Surround plugin)
* Added: `dsb` alias for `ds)` delete surrounding `()` (Surround plugin)
* Added: `dsB` alias for `ds}` delete surrounding `{}` (Surround plugin)
* Added: `dsr` alias for `ds]` delete surrounding `[]` (Surround plugin)
* Added: `dsa` alias for `ds>` delete surrounding `<>` (Surround plugin)
* Added: `ds<` delete surrounding `<>` (Surround plugin)
* Added: `ds>` delete surrounding `<>` (Surround plugin)
* Added: `dst` delete surrounding pair of HTML or XML tags (Surround plugin)
* Added: `ds` followed by a target that is not one of the punctuation pairs, `()[]{}<>`, are now only searched for on the current line (Surround plugin)
* Added: `ds{target}` cursor position is now moves to the start of first target (Surround plugin)
* Added: `cs{target}` followed by one of `])}` now inserts an inner whitespace character (Surround plugin)
* Added: `cs>{replacement}` now replaces surround tag characters `<>` with replacement (Surround plugin)
* Added: `cs{target}` folowed by `>` now replaces target with replacement surroundings `<>` (Surround plugin)
* Added: `cs{target}{replacement}` cursor position is now moves to the start of first target (Surround plugin)
* Added: `:h[elp] {subject}` like ":help", additionally jump to the tag `{subject}`
* Added: `:h[elp]` open a view and display the help file
* Added: `gx` open url under cursor in browser
* Added: Support for `:UserCommand<CR>` `.vintageousrc` mappings
* Added: Support for `:excommand<CR>` `.vintageousrc` mappings
* Added: `:snoremap` command
* Added: `:smap` command
* Added: `cot` toggle sidebar command (Unimpaired plugin)
* Added: `[ot` toggle sidebar on command (Unimpaired plugin)
* Added: `]ot` toggle sidebar off command (Unimpaired plugin)
* Added: `com` toggle minimap command (Unimpaired plugin)
* Added: `[om` toggle minimap on command (Unimpaired plugin)
* Added: `]om` toggle minimap off command (Unimpaired plugin)
* Added: Documentation command
* Added: Edit Settings command
* Added: How to map `jk` to `Esc` (documentation)

### Changed

* Changed: `ds<` no longer deletes surrounding tag; use `dst` instead (Surround plugin)
* Changed: `ds>` no longer deletes surrounding tag; use `dst` instead (Surround plugin)
* Changed: Modeline `vintageous_modeline` is disabled by default
* Changed: "Open Changelog" command caption changed to "Changelog"

### Removed

* Removed: `vintageous_surround_spaces` setting
* Removed: Unimplemented `tabopen` ex command
* Removed: Deprecated `neovintageous_toggle_use_ctrl_keys` command
* Removed: Deprecated `neovintageous_reset` command
* Removed: Deprecated `neovintageous_exit_from_command_mode` command
* Removed: Deprecated `toggle_mode` command

### Fixed

* Fixed [#213](https://github.com/NeoVintageous/NeoVintageous/issues/213): No command accepts characters in a keybinding
* Fixed [#167](https://github.com/NeoVintageous/NeoVintageous/issues/167): Allow .vintageousrc to map any keybinds
* Fixed [#152](https://github.com/NeoVintageous/NeoVintageous/issues/152): `f<key>` doesn't jump to `<key>` if there is a mapping for `<key>`
* Fixed [#97](https://github.com/NeoVintageous/NeoVintageous/issues/97): Mapping commands
* Fixed [#81](https://github.com/NeoVintageous/NeoVintageous/issues/81): `ct<leader>` or `cf<leader>` doesn't work; need `ct<leader><leader>`
* Fixed [#282](https://github.com/NeoVintageous/NeoVintageous/issues/282): Surround doesn't work as expected on first symbol
* Fixed: Several `.vintageousrc` syntax highlighting bugs
* Fixed: Lots of Command-line mode syntax highlighting bugs

## 1.3.1 - 2017-07-31

* Fixed [#281](https://github.com/NeoVintageous/NeoVintageous/issues/281): `aW` text objects error if cursor starts at whitespace
* Fixed [#123](https://github.com/NeoVintageous/NeoVintageous/issues/123): text object `a<` or `i<` doesn't work!
* Fixed [#280](https://github.com/NeoVintageous/NeoVintageous/issues/280): `daW` / etc sometimes hang forever in LaTeX syntax
* Fixed: Handle upgrades and loading errors gracefully

## 1.3.0 - 2017-07-21

### Added

* Added [#271](https://github.com/NeoVintageous/NeoVintageous/issues/271): `ctrl+w q` should close window if closing the last view
* Added [#269](https://github.com/NeoVintageous/NeoVintageous/issues/269): `:close` ex command
* Added: `.vintageousrc` `<leader>` special string can be used more than once in a mapping e.g. `nnoremap <leader><leader> ggvG`
* Added: `.vintageousrc` `<leader>` special string can be used anywhere in mapping e.g. `nnoremap g<leader> ggvG`
* Added: `.vintageousrc` `noremap`, `nnoremap`, `vnoremap`, and `onoremap` commands
* Added: `.vintageousrc` syntax highlighting
* Added: `ctrl+n` and `ctrl+p` auto-complete navigation

  Command | Description
  ------- | -----------
  `ctrl+n` or `ctrl+j` | down
  `ctrl+p` or `ctrl+k` | up

* Added: `ctrl+n` and `ctrl+p` overlay navigation

  Command | Description | Notes
  ------- | ----------- | -----
  `ctrl+n` | down | e.g. `ctrl+p` and `ctrl+shift+p` invoke overlays
  `ctrl+p` | up | e.g. `ctrl+p` and `ctrl+shift+p` invoke overlays

* Added: Port of [unimpaired.vim](https://github.com/tpope/vim-unimpaired) go to error commands

  Command | Description | Documentation | Dependencies
  ------- | ----------- | ------------- | ------------
  `[l` | Jump to `[count]` next error. | [unimpaired.vim](https://github.com/tpope/vim-unimpaired/blob/master/doc/unimpaired.txt) | [Linter](https://github.com/SublimeLinter/SublimeLinter3)
  `]l` | Jump to `[count]` previous error.. | [unimpaired.vim](https://github.com/tpope/vim-unimpaired/blob/master/doc/unimpaired.txt) | [Linter](https://github.com/SublimeLinter/SublimeLinter3)

* Added: Port of [unimpaired.vim](https://github.com/tpope/vim-unimpaired) option toggling commands

  On | Off | Toggle | Description | Documentation
  -- | --- | ------ | ----------- | -------------
  `[oc` | `]oc` | `coc` | ['cursorline'](https://vimhelp.appspot.com/options.txt.html#%27cursorline%27) | [unimpaired.vim](https://github.com/tpope/vim-unimpaired/blob/master/doc/unimpaired.txt)
  `[ol` | `]ol` | `col` | ['list'](https://vimhelp.appspot.com/options.txt.html#%27list%27) | [unimpaired.vim](https://github.com/tpope/vim-unimpaired/blob/master/doc/unimpaired.txt)
  `[on` | `]on` | `con` | ['number'](https://vimhelp.appspot.com/options.txt.html#%27number%27) | [unimpaired.vim](https://github.com/tpope/vim-unimpaired/blob/master/doc/unimpaired.txt)
  `[os` | `]os` | `cos` | ['spell'](https://vimhelp.appspot.com/options.txt.html#%27spell%27) | [unimpaired.vim](https://github.com/tpope/vim-unimpaired/blob/master/doc/unimpaired.txt)
  `[ow` | `]ow` | `cow` | ['wrap'](https://vimhelp.appspot.com/options.txt.html#%27wrap%27) | [unimpaired.vim](https://github.com/tpope/vim-unimpaired/blob/master/doc/unimpaired.txt)

* Added: Port of [abolish.vim](https://github.com/tpope/vim-abolish) coercion commands

  Command | Description | Documentation
  ------- | ----------- | -------------
  `crm` | Coerce word under cursor to MixedCase. | [abolish.vim](https://github.com/tpope/vim-abolish/blob/master/doc/abolish.txt)
  `crc` | Coerce word under cursor to camelCase. | [abolish.vim](https://github.com/tpope/vim-abolish/blob/master/doc/abolish.txt)
  `crs` | Coerce word under cursor to snake_case. | [abolish.vim](https://github.com/tpope/vim-abolish/blob/master/doc/abolish.txt)
  `cr_` | Coerce word under cursor to snake_case. | [abolish.vim](https://github.com/tpope/vim-abolish/blob/master/doc/abolish.txt)
  `cru` | Coerce word under cursor to SNAKE_UPPERCASE. | [abolish.vim](https://github.com/tpope/vim-abolish/blob/master/doc/abolish.txt)
  `crU` | Coerce word under cursor to SNAKE_UPPERCASE. | [abolish.vim](https://github.com/tpope/vim-abolish/blob/master/doc/abolish.txt)
  `cr-` | Coerce word under cursor to dash-case. | [abolish.vim](https://github.com/tpope/vim-abolish/blob/master/doc/abolish.txt)
  `crk` | Coerce word under cursor to kebab-case. | [abolish.vim](https://github.com/tpope/vim-abolish/blob/master/doc/abolish.txt)
  `cr.` | Coerce word under cursor to dot.case. | [abolish.vim](https://github.com/tpope/vim-abolish/blob/master/doc/abolish.txt)
  `cr<Space>` | Coerce word under cursor to space case. | [abolish.vim](https://github.com/tpope/vim-abolish/blob/master/doc/abolish.txt)
  `crt` | Coerce word under cursor to Title Case. | [abolish.vim](https://github.com/tpope/vim-abolish/blob/master/doc/abolish.txt)

* Added: How to map `jj` to `Esc` (documentation)
* Added: How to disable arrow keys (documentation)
* Added: Commentary plugin usage (documentation)
* Added: Surround plugin usage (documentation)

### Fixed

* Fixed: Command-line syntax `:quit` highlighting
* Fixed: Edge-case plugin conflict issues
* Fixed: Edge-case Unimpaired plugin issue adding blanks
* Fixed: Edge-case issue invalidating ex mode completions

## 1.2.0 - 2017-06-21

### Added

* Added [#252](https://github.com/NeoVintageous/NeoVintageous/issues/252): The package is now available in Package Control
* Added: Git diff commands

  Command | Description | Documentation | Dependencies | Notes
  ------- | ----------- | ------------- | ------------ | -----
  `[c` | Jump backwards to the previous start of a change. | [diff](https://vimhelp.appspot.com/diff.txt.html#[c) | [Git Gutter](https://github.com/jisaacks/GitGutter) | Disable wrapping: set `git_gutter_next_prev_change_wrap` to `false` (Preferences &gt; Settings)
  `]c` | Jump forwards to the next start of a change. | [diff](https://vimhelp.appspot.com/diff.txt.html#]c) | [Git Gutter](https://github.com/jisaacks/GitGutter) | Disable wrapping: set `git_gutter_next_prev_change_wrap` to `false` (Preferences &gt; Settings)

* Added: Port of [unimpaired.vim](https://github.com/tpope/vim-unimpaired) is provided by default. *The implementation may not be complete. Please open issues about missing features.* *Below is a table of what is currently available.*

  Command | Description | Documentation | Dependencies | Notes
  ------- | ----------- | ------------- | ------------ | -----
  `[<Space>` | Add `[count]` blank lines before the cursor. | [unimpaired.vim](https://github.com/tpope/vim-unimpaired/blob/master/doc/unimpaired.txt) | |
  `]<Space>` | Add `[count]` blank lines after the cursor. | [unimpaired.vim](https://github.com/tpope/vim-unimpaired/blob/master/doc/unimpaired.txt) | |
  `[e` | Exchange the current line with `[count]` lines above it. | [unimpaired.vim](https://github.com/tpope/vim-unimpaired/blob/master/doc/unimpaired.txt) | |
  `]e` | Exchange the current line with `[count]` lines below it. | [unimpaired.vim](https://github.com/tpope/vim-unimpaired/blob/master/doc/unimpaired.txt) | |

* Added [#275](https://github.com/NeoVintageous/NeoVintageous/issues/275): Commands in the `.vintageousrc` file don't need to be prefixed with `:` (colon)
* Added [#187](https://github.com/NeoVintageous/NeoVintageous/issues/187): Switching to specific tab with `[count]` `gt`
* Added: `[count]` to `ctrl+e` and `ctrl+y` (scroll lines)
* Added: Coveralls code coverage reporting
* Added: Surround plugin usage (documentation)
* Added: `.vintageousrc` usage (documentation)
* Added: Modeline usage (documentation)
* Added: Multiple cursor usage (documentation)
* Added: Sidebar and Overlay navigation usage (documentation)

## 1.1.2 - 2017-06-05

### Fixed

* Fixed: `gt` command should wrap around from the last tab to the first tab
* Fixed: Command-line mode history edge-case error when no history available
* Fixed: Command-line mode history not working (regression)
* Fixed [#192](https://github.com/NeoVintageous/NeoVintageous/issues/192): Closing last tab shouldn’t close sublime window with project (documentation)
* Fixed [#122](https://github.com/NeoVintageous/NeoVintageous/issues/122): `Tab` doesn't work in visual mode (`Shift+Tab` does) (documentation)

## 1.1.1 - 2017-05-31

### Fixed

* Fixed: [#266](https://github.com/NeoVintageous/NeoVintageous/issues/266) `:nmap` doesn't work in `.vintageousrc` file
* Fixed: `:omap` doesn't work in `.vintageousrc` file
* Fixed: `:vmap` doesn't work in `.vintageousrc` file
* Fixed: `:set` prints debug messages to console even when debugging is disabled
* Fixed [#268](https://github.com/NeoVintageous/NeoVintageous/issues/268): `:set` doesn't work in some cases e.g. `:set hlsearch`
* Fixed: `:file` (`ctrl+g`) file name should be quoted
* Fixed: Readme link to Linux and OSX cleaner script is broken
* Fixed [#267](https://github.com/NeoVintageous/NeoVintageous/issues/267): Settings – User `.vintageousrc` menu item is broken
* Fixed [#169](https://github.com/NeoVintageous/NeoVintageous/issues/169): How to map this using Vintageous? (documentation)

## 1.1.0 - 2017-05-28

### Added

* Added: [ToggleNeoVintageous](https://github.com/NeoVintageous/ToggleNeoVintageous); A command to toggle NeoVintageous
* Added: Reload My `.vintageousrc` File command
* Added [#63](https://github.com/NeoVintageous/NeoVintageous/issues/63): `/` search does not highlight well
* Added: New commands

  Key | Context | Description
  --- | ------- | -----------
  `j` | Sidebar | down
  `k` | Sidebar | up
  `h` | Sidebar | close node / go to parent node
  `l` | Sidebar | open node
  `ctrl+j` | Overlay | down
  `ctrl+k` | Overlay | up
  `ctrl+[` | Normal | Same as `Esc` ([#249](https://github.com/NeoVintageous/NeoVintageous/issues/249))

### Fixed

* Fixed: Error when reloading and upgrading NeoVintageous and NeoVintageous plugins
* Fixed [#119](https://github.com/NeoVintageous/NeoVintageous/issues/119): Loosing user settings when toggling ctrl keys
* Fixed [#84](https://github.com/NeoVintageous/NeoVintageous/issues/84): More detail or examples for mapping
* Fixed [#34](https://github.com/NeoVintageous/NeoVintageous/issues/34): Small note regarding wiki OSX note
* Fixed [#162](https://github.com/NeoVintageous/NeoVintageous/issues/162): Use `sublime.packages_path()`
* Fixed [#246](https://github.com/NeoVintageous/NeoVintageous/issues/246): Error when toggling vintageous
* Fixed: `:!{cmd}` error (Windows)
* Fixed: `:!!` error (Windows)
* Fixed: `:new` error
* Fixed: `:edit` error
* Fixed: `:exit` error
* Fixed: `:wq!` error
* Fixed: `:wq` error

## 1.0.1 - 2017-04-28

### Fixed

* Fixed: `gq` error
* Fixed: error using registers
* Fixed: error when searching
* Fixed: running last ex command `!!` not working

## 1.0.0 - 2017-04-22

### Added

* Added: New commands

  Command | Description | Documentation | Dependencies | Notes
  ------- | ----------- | ------------- | ------------ | -----
  `ctrl+]` | Jump to the definition of the keyword under the cursor | [tagsearch](https://vimhelp.appspot.com/tagsrch.txt.html#CTRL-\]) | |
  `ctrl-w h` | Move cursor to view left of current one | [windows](https://vimhelp.appspot.com/windows.txt.html#CTRL-W_h) | |
  `ctrl-w j` | Move cursor to view below current one | [windows](https://vimhelp.appspot.com/windows.txt.html#CTRL-W_j) | |
  `ctrl-w k` | Move cursor to view above current one | [windows](https://vimhelp.appspot.com/windows.txt.html#CTRL-W_k) | |
  `ctrl-w l` | Move cursor to view right of current one | [windows](https://vimhelp.appspot.com/windows.txt.html#CTRL-W_l) | |
  `ctrl-w b` | Move cursor to bottom-right view | [windows](https://vimhelp.appspot.com/windows.txt.html#CTRL-W_b) | |
  `ctrl-w t` | Move cursor to top-left view | [windows](https://vimhelp.appspot.com/windows.txt.html#CTRL-W_t) | |
  `ctrl-w H` | Move the current window to be at the very top | [windows](https://vimhelp.appspot.com/windows.txt.html#CTRL-W_H) | | Only works in 2-col or 2-row layouts
  `ctrl-w =` | Make all views (almost) equally high and wide | [windows](https://vimhelp.appspot.com/windows.txt.html#CTRL-W_=) | |
  `ctrl-w _` | Set current view height as high as possible | [windows](https://vimhelp.appspot.com/windows.txt.html#CTRL-W__) | |
  `ctrl-w \|` | Set current view width as wide as possible | [windows](https://vimhelp.appspot.com/windows.txt.html#CTRL-W_bar) | |
  `ctrl-w o` | Make the current view the only one on the screen | [windows](https://vimhelp.appspot.com/windows.txt.html#CTRL-W_o) | |
  `ctrl-w c` | Close current view | [windows](https://vimhelp.appspot.com/windows.txt.html#CTRL-W_c) | |
  `ctrl-w x` | Exchange current view with next one | [windows](https://vimhelp.appspot.com/windows.txt.html#CTRL-W_x) | |
  `ctrl-w s` | Split current window in two | [windows](https://vimhelp.appspot.com/windows.txt.html#CTRL-W_s) | [Origami](https://github.com/SublimeText/Origami) |
  `ctrl-w v` | Split current window in two (vertically) | [windows](https://vimhelp.appspot.com/windows.txt.html#CTRL-W_v) | [Origami](https://github.com/SublimeText/Origami) |
  `ctrl-w J` | Move the current window to be at the very bottom | [windows](https://vimhelp.appspot.com/windows.txt.html#CTRL-W_J) | | Only works in 2-col or 2-row layouts
  `ctrl-w K` | Move the current view to be at the far left | [windows](https://vimhelp.appspot.com/windows.txt.html#CTRL-W_K) | | Only works in 2-col or 2-row layouts
  `ctrl-w L` | Move the current window to be at the far right | [windows](https://vimhelp.appspot.com/windows.txt.html#CTRL-W_L) | | Only works in 2-col or 2-row layouts
  `ctrl-w n` | Create new view below current one | [windows](https://vimhelp.appspot.com/windows.txt.html#CTRL-W_n) | |
  `ga` | Print the ascii value of the character under the cursor in dec, hex and oct | [various](https://vimhelp.appspot.com/various.txt.html#ga) | |
  `ctrl+c` | Exit select mode | |
  `ctrl+[` | Exit select mode | |

* Added: Port of [surround.vim](https://github.com/tpope/vim-surround) is provided by default. It is based on the [Vintageous_Plugin_Surround](https://github.com/guillermooo/Vintageous_Plugin_Surround) plugin by @guillermooo
* Added: `vi_search.comment` scope on search matches for better control of highlighting
* Added: `vintageous_visualyank` setting to disable visual bells when yanking text
* Added [#1077](https://github.com/guillermooo/Vintageous/pull/1077): Support for Sublime Wrap Plus
* Added: Command-line mode syntax uses new syntax format
* Added: Open README and Open CHANGELOG command palette commands
* Added: Package Control menus for opening README, CHANGELOG, and LICENSE

### Removed

* Removed: Settings

  Setting | Description | Notes
  ------- | ----------- | -----
  `vintageous_test_runner_keymaps` | Enable test runner keymaps | Tests are now run using [UnitTesting](https://github.com/randy3k/UnitTesting)
  `vintageous_log_level` | | No longer used for logging
  `vintageous_verbose` | | No longer used for logging

### Fixed

* Fixed: Double loading and unnecessary loading, unloading, and loading of modules on start
* Fixed: Logging messages printed multiple times
* Fixed: `CTRL-W_H` and `CTRL-W-L` windowing commands
* Fixed: Error raised trying to scroll in a transient view
* Fixed: `Esc` closes console even if already in normal mode and have a multiple selection
* Fixed: Console automatically closes on start
* Fixed: Wrong file permissions
* Fixed: `c_` and `d_` cause errors
* Fixed [#1042](https://github.com/guillermooo/Vintageous/pull/1042): Interactive commands not working after mapped commands
* Fixed [#1074](https://github.com/guillermooo/Vintageous/pull/1074): New text objects
* Fixed: Command-line mode syntax should not be listed in syntax menus<|MERGE_RESOLUTION|>--- conflicted
+++ resolved
@@ -2,7 +2,6 @@
 
 All notable changes are documented in this file using the [Keep a CHANGELOG](http://keepachangelog.com/) principles.
 
-<<<<<<< HEAD
 ## 1.17.0 - Unreleased
 
 ### Added
@@ -72,11 +71,10 @@
 * Fixed [#591](https://github.com/NeoVintageous/NeoVintageous/issues/591): `?` (search forward) in visual modes is inconsistent
 * Fixed [#590](https://github.com/NeoVintageous/NeoVintageous/issues/590): `/` (search backward) in visual modes is inconsistent
 * Fixed [#588](https://github.com/NeoVintageous/NeoVintageous/issues/588): Visual mode incremental search highlighting is inconsistent
-=======
+
 ## 1.16.5 - 2019-07-09
 
 * Fixed [#616](https://github.com/NeoVintageous/NeoVintageous/issues/616): Can't use characters like : and # in ex commands
->>>>>>> 5d76a2a5
 
 ## 1.16.4 - 2019-07-03
 
