# NEOVINTAGEOUS CHANGELOG

All notable changes are documented in this file using the [Keep a CHANGELOG](http://keepachangelog.com/) principles.

<<<<<<< HEAD
## 1.22.0 - Unreleased

### Added

* Added [#749](https://github.com/NeoVintageous/NeoVintageous/issues/749): Support for Python 3.8 (ST4)
* Added [#205](https://github.com/NeoVintageous/NeoVintageous/issues/205): `'scrolloff'` option (ST4)
* Added [#733](https://github.com/NeoVintageous/NeoVintageous/issues/733): `[or`, `]or`, `yor`, enable, disable, and toggle `'relativenumber'` (Unimpaired) (ST4)
* Added [#732](https://github.com/NeoVintageous/NeoVintageous/issues/732): new option `'relativenumber'` `'rnu'` `'norelativenumber'` `'nornu'` (ST4)
=======
## 1.21.5 - Unreleased

* Fixed [#747](https://github.com/NeoVintageous/NeoVintageous/issues/747): Key mapping doesn't work with foreign character č
>>>>>>> 6205d234

## 1.21.4 - 2020-08-27

* Fixed [#742](https://github.com/NeoVintageous/NeoVintageous/issues/742): Escaping from ST's own multi-cursor selection removes all selections

## 1.21.3 - 2020-08-27

* Fixed [#742](https://github.com/NeoVintageous/NeoVintageous/issues/742): Escaping from ST's own multi-cursor selection removes all selections

## 1.21.2 - 2020-08-20

* Fixed [#741](https://github.com/NeoVintageous/NeoVintageous/issues/741): Latest version of Sublime Text (4082 and up) has breaking changes

## 1.21.1 - 2020-05-06

* Fixed [#731](https://github.com/NeoVintageous/NeoVintageous/issues/731): Disable Sneak plugin by default
* Fixed [#730](https://github.com/NeoVintageous/NeoVintageous/issues/730): S key starts search rather than correct Vi behaviour

## 1.21.0 - 2020-04-29

### Added

* Added [#457](https://github.com/NeoVintageous/NeoVintageous/issues/457): Port of vim-sneak; includes most features except label-modes
* Added [#718](https://github.com/NeoVintageous/NeoVintageous/issues/718): Settings to more easily enable mapping `jj` and `jk` to escape from insert mode
* Added [#727](https://github.com/NeoVintageous/NeoVintageous/issues/727): Display "h" indicator for hidden views in `:ls` output
* Added [#720](https://github.com/NeoVintageous/NeoVintageous/issues/720): `<C-w>W [N]` go to view by id
* Added [#721](https://github.com/NeoVintageous/NeoVintageous/issues/721): Alias `<bslash>` to `,`
* Added [#722](https://github.com/NeoVintageous/NeoVintageous/issues/722): `:set inv{option}` alias of `:set{option}!`

### Changed

* Changed [#726](https://github.com/NeoVintageous/NeoVintageous/issues/726): `f`, `F`, `t`, `T`, `;`, and `,` noop now emits a visual bell
* Changed [#724](https://github.com/NeoVintageous/NeoVintageous/issues/724): Ex mode noop operations now emit a visual bell
* Changed [#725](https://github.com/NeoVintageous/NeoVintageous/issues/725): `ZZ` and `ZQ` are now only mapped for normal mode

### Removed

* Removed [#715](https://github.com/NeoVintageous/NeoVintageous/issues/715): `neovintageous_open_my_rc_file` (cmd); use `neovintageous {action=open_rc_file}` instead
* Removed [#715](https://github.com/NeoVintageous/NeoVintageous/issues/715): `neovintageous_reload_my_rc_file` (cmd); use `neovintageous {action=reload_rc_file}` instead
* Removed [#715](https://github.com/NeoVintageous/NeoVintageous/issues/715): `neovintageous_toggle_side_bar` (cmd); use `neovintageous {action=toggle_side_bar}` instead

### Fixed

* Fixed [#723](https://github.com/NeoVintageous/NeoVintageous/issues/723): Command-line completions should ignore `no{option}` unless prefix "no"
* Fixed [#717](https://github.com/NeoVintageous/NeoVintageous/issues/717): Ex command ranges should ignore whitespace
* Fixed [#712](https://github.com/NeoVintageous/NeoVintageous/issues/712): `:help {subject}` is very slow (performance)
* Fixed [#716](https://github.com/NeoVintageous/NeoVintageous/issues/716): `yol` toggle list sometimes doesn't work (Unimpaired)
* Fixed [#714](https://github.com/NeoVintageous/NeoVintageous/issues/714): `^V` is not syntax highlighted like `^J` in command-line output bug (UI)
* Fixed [#709](https://github.com/NeoVintageous/NeoVintageous/issues/709): General performance improvements (performance)

## 1.20.0 - 2020-03-22

### Added

* Added [#705](https://github.com/NeoVintageous/NeoVintageous/issues/705): `/{pattern}\c` (`\c` ignore case, do not use the `'ignorecase'` option)
* Added [#705](https://github.com/NeoVintageous/NeoVintageous/issues/705): `/{pattern}\C` (`\C` match case, do not use the `'ignorecase'` option)
* Added [#707](https://github.com/NeoVintageous/NeoVintageous/issues/707): `[count]gT` Go `{count}` tab pages back
* Added [#631](https://github.com/NeoVintageous/NeoVintageous/issues/631): `i/`, `i_`, `a/`, and `a_` text objects e.g. `ci/`, `ca/`
* Added [#697](https://github.com/NeoVintageous/NeoVintageous/issues/697): `'smartcase'` option
* Added [#700](https://github.com/NeoVintageous/NeoVintageous/issues/700): "=" readonly buffer indicator for `:(ls|buffers|files)`
* Added [#701](https://github.com/NeoVintageous/NeoVintageous/issues/701): "+" modified buffer indicator for `(ls|buffers|files)`
* Added [#702](https://github.com/NeoVintageous/NeoVintageous/issues/702): `:(ls|buffers|files)` now uses view id as the unique number (this number will not change)
* Added [#294](https://github.com/NeoVintageous/NeoVintageous/issues/294): `:(ls|buffers|files)`improvements
* Added [#703](https://github.com/NeoVintageous/NeoVintageous/issues/703): Command-line output use the same panel and executed commands overwrite previous output
* Added [#703](https://github.com/NeoVintageous/NeoVintageous/issues/703): Command-line output panels now gain focus when a command is executed
* Added [#703](https://github.com/NeoVintageous/NeoVintageous/issues/703): Command-line output panels are now closable by pressing enter
* Added [#703](https://github.com/NeoVintageous/NeoVintageous/issues/703): Command-line output syntax improvements
* Added [#703](https://github.com/NeoVintageous/NeoVintageous/issues/703): Improved syntax for `:(ls|buffers|files)` command-line output
* Added [#703](https://github.com/NeoVintageous/NeoVintageous/issues/703): Improved syntax for `:reg[isters]` command-line output
* Added [#703](https://github.com/NeoVintageous/NeoVintageous/issues/703): Improved syntax for `:his[tory]` command-line output
* Added [#404](https://github.com/NeoVintageous/NeoVintageous/issues/404): keypad keys `<k0>`, `<k1>`, `<k2>`, `<k3>`, `<k4>`, `<k5>`, `<k6>`, `<k7>`, `<k8>`, `<k9>`, `<kdivide>`, `<kenter>`, `<kminus>`, `<kmultiply>`, `<kperiod>`, `<kplus>`

### Fixed

* Fixed [#706](https://github.com/NeoVintageous/NeoVintageous/issues/706): `gf` should emit visual bell when there is no file under cursor
* Fixed [#704](https://github.com/NeoVintageous/NeoVintageous/issues/704): `[n` and `]n` should not jump to invalid conflict markers
* Fixed [#699](https://github.com/NeoVintageous/NeoVintageous/issues/699): `N` after `?` (reverse search) followed by `n` moves in wrong direction (regression)
* Fixed [#612](https://github.com/NeoVintageous/NeoVintageous/issues/612): Searches bound to a keys in neovintageousrc are not repeatable by `n` or `N`
* Fixed [#698](https://github.com/NeoVintageous/NeoVintageous/issues/698): `:help {subject}` doesn't work for subjects > 35 chars
* Fixed [#691](https://github.com/NeoVintageous/NeoVintageous/issues/691): Undo should ring bell when already at oldest change
* Fixed [#694](https://github.com/NeoVintageous/NeoVintageous/issues/694): `<F2>` and `<S-F2>` next and previous bookmark keys wrong way around
* Fixed [#693](https://github.com/NeoVintageous/NeoVintageous/issues/693): `<C-S-b>` should show build with overlay
* Fixed [#10](https://github.com/NeoVintageous/NeoVintageous/issues/10): Repeating text changing doesn't work.

## 1.19.0 - 2020-02-19

### Added

* Added [#670](https://github.com/NeoVintageous/NeoVintageous/issues/670): Marks locations are updated on view changes
* Added [#689](https://github.com/NeoVintageous/NeoVintageous/issues/689): `<Return>` key alias for `<CR>`
* Added [#688](https://github.com/NeoVintageous/NeoVintageous/issues/688): `<Enter>` key alias for `<CR>`
* Added [#684](https://github.com/NeoVintageous/NeoVintageous/issues/684): `:shell` start a shell (use `vintageous_terminal` setting to set the terminal name)
* Added [#685](https://github.com/NeoVintageous/NeoVintageous/issues/685): `'shell'` option e.g. `:set shell=/bin/bash` (used for `:!{cmd}` commands)
* Added [#687](https://github.com/NeoVintageous/NeoVintageous/issues/687): `[range]:read !{cmd}` execute `{cmd}` and insert below cursor
* Added [#674](https://github.com/NeoVintageous/NeoVintageous/issues/674): Implement Vim modelines
* Added [#678](https://github.com/NeoVintageous/NeoVintageous/issues/678): `'textwidth'` option e.g. `:set textwidth`, `:set notextwidth`
* Added [#677](https://github.com/NeoVintageous/NeoVintageous/issues/677): `'tabstop'` option e.g. `:set tabstop`, `:set notabstop`
* Added [#679](https://github.com/NeoVintageous/NeoVintageous/issues/679): `'expandtabs'` option e.g. `:set expandtabs`, `:set noexpandtabs`
* Added [#404](https://github.com/NeoVintageous/NeoVintageous/issues/404): `<D-bs>`, `<D-cr>`, `<D-del>`, `<D-down>`, `<D-home>`, `<D-left>`, `<D-pagedown>`, `<D-pageup>`, `<D-right>`, `<D-space>`, `<D-up>`, `<D-.>`, `<D-S-.>`
* Added [#404](https://github.com/NeoVintageous/NeoVintageous/issues/404): `<M-left>` alias to `h`
* Added [#404](https://github.com/NeoVintageous/NeoVintageous/issues/404): `<M-right>` alias to `l`
* Added [#404](https://github.com/NeoVintageous/NeoVintageous/issues/404): `<C-space>`
* Added [#404](https://github.com/NeoVintageous/NeoVintageous/issues/404): `<C-bs>` alias to `h`
* Added [#404](https://github.com/NeoVintageous/NeoVintageous/issues/404): `<C-pageup>` alias to `gT`
* Added [#404](https://github.com/NeoVintageous/NeoVintageous/issues/404): `<C-pagedown>` alias to `gt`
* Added [#404](https://github.com/NeoVintageous/NeoVintageous/issues/404): `<C-home>` alias to `gg`
* Added [#404](https://github.com/NeoVintageous/NeoVintageous/issues/404): `<insert>` alias to `i`
* Added [#404](https://github.com/NeoVintageous/NeoVintageous/issues/404): `<S-down>` alias to `CTRL-f`
* Added [#404](https://github.com/NeoVintageous/NeoVintageous/issues/404): `<S-up>` alias to `CTRL-b`
* Added [#404](https://github.com/NeoVintageous/NeoVintageous/issues/404): `<C-left>` alias to `B`
* Added [#404](https://github.com/NeoVintageous/NeoVintageous/issues/404): `<S-left>` alias to `b`
* Added [#404](https://github.com/NeoVintageous/NeoVintageous/issues/404): `<C-right>` alias to `W`
* Added [#404](https://github.com/NeoVintageous/NeoVintageous/issues/404): `<S-right>` alias to `w`
* Added [#671](https://github.com/NeoVintageous/NeoVintageous/issues/671): Emit visual bell when ex command not found or invalid

### Changed

* Changed [#404](https://github.com/NeoVintageous/NeoVintageous/issues/404): `'winaltkeys'` option is now "menu" by default
* Changed [#404](https://github.com/NeoVintageous/NeoVintageous/issues/404): `'ignorecase'` option is now false by default
* Changed [#674](https://github.com/NeoVintageous/NeoVintageous/issues/674): `sublime:` specific modelines have been superseded by vim modelines
* Changed [#675](https://github.com/NeoVintageous/NeoVintageous/issues/675): Modelines are no longer applied on save, only once on load

### Removed

* Removed [#685](https://github.com/NeoVintageous/NeoVintageous/issues/685): `VintageousEx_linux_shell` setting; use `:set shell={value}` instead
* Removed [#685](https://github.com/NeoVintageous/NeoVintageous/issues/685): `VintageousEx_osx_shell` setting; use `:set shell={value}` instead
* Removed [#685](https://github.com/NeoVintageous/NeoVintageous/issues/685): `linux_shell` setting; use `:set shell={value}` instead
* Removed [#686](https://github.com/NeoVintageous/NeoVintageous/issues/686): `VintageousEx_linux_terminal` setting; use `vintageous_terminal` instead
* Removed [#686](https://github.com/NeoVintageous/NeoVintageous/issues/686): `VintageousEx_osx_terminal` setting; use `vintageous_terminal` instead

### Fixed

* Fixed [#690](https://github.com/NeoVintageous/NeoVintageous/issues/690): RC file syntax should only scope known valid keys
* Fixed [#687](https://github.com/NeoVintageous/NeoVintageous/issues/687): Various `:!{cmd}` inconsistencies
* Fixed [#683](https://github.com/NeoVintageous/NeoVintageous/issues/683): `'{a-z}` in visual line mode is inconsistent
* Fixed [#682](https://github.com/NeoVintageous/NeoVintageous/issues/682): Visual mode `m{a-z}` off-by-one
* Fixed [#681](https://github.com/NeoVintageous/NeoVintageous/issues/681): `m{a-z}` should not change mode
* Fixed [#680](https://github.com/NeoVintageous/NeoVintageous/issues/680): `{backtick}{a-z}` should position cursor at the specified location
* Fixed [#676](https://github.com/NeoVintageous/NeoVintageous/issues/676): Uppercase alt keys don't work when `winaltkeys=menu`
* Fixed [#672](https://github.com/NeoVintageous/NeoVintageous/issues/672): Status messages not displayed when `:set belloff=all`

## 1.18.0 - 2020-02-01

### Added

* Added [#630](https://github.com/NeoVintageous/NeoVintageous/issues/630): Visual block pasting
* Added [#668](https://github.com/NeoVintageous/NeoVintageous/issues/668): `[n` and `]n` to navigate between conflicts (Unimpaired)
* Added [#4](https://github.com/NeoVintageous/NeoVintageous/issues/4): Remember last search and ex command history on restarts (sessions)
* Added [#570](https://github.com/NeoVintageous/NeoVintageous/issues/570): Repeated text objects e.g. `vitit` to visually select inner tags
* Added [#75](https://github.com/NeoVintageous/NeoVintageous/issues/75): Add `:buffer [N]` command
* Added [#664](https://github.com/NeoVintageous/NeoVintageous/issues/664): Add visual line `CTRL-v` enter visual block
* Added [#666](https://github.com/NeoVintageous/NeoVintageous/issues/666): Add visual line `CTRL-n` add next multiple cursor match
* Added [#665](https://github.com/NeoVintageous/NeoVintageous/issues/665): Add visual block `CTRL-n` enter multiple cursor
* Added [#663](https://github.com/NeoVintageous/NeoVintageous/issues/663): Add `I` flag to `:substitute` command
* Added [#662](https://github.com/NeoVintageous/NeoVintageous/issues/662): Add `'ignorecase'` option support to `:substitute` command
* Added [#660](https://github.com/NeoVintageous/NeoVintageous/issues/660): Ex mode `<S-tab>` now cycles through completions in reverse
* Added [#657](https://github.com/NeoVintageous/NeoVintageous/issues/657): Auto complete in empty Command-line mode now triggers all completions
* Added [#641](https://github.com/NeoVintageous/NeoVintageous/issues/641): Support search modifiers `\v`, `\V`, `\m`, and `\M`
* Added [#655](https://github.com/NeoVintageous/NeoVintageous/issues/655): `*` and `#` searches are noop unless all cursor words match
* Added [#656](https://github.com/NeoVintageous/NeoVintageous/issues/656): `*` and `#` multiple cursor searches

### Changed

* Changed [#404](https://github.com/NeoVintageous/NeoVintageous/issues/404): `vintageous_multi_cursor_exit_from_visual_mode` is now disabled by default

### Removed

* Removed [#404](https://github.com/NeoVintageous/NeoVintageous/issues/404): `__vi_external_disable_keys` setting was removed (use `__vi_external_disable`)
* Removed [#404](https://github.com/NeoVintageous/NeoVintageous/issues/404): `is_vintageous_widget` setting was removed (unused internal setting)

### Fixed

* Fixed [#669](https://github.com/NeoVintageous/NeoVintageous/issues/669): Shell cmds should default to `sh` if `$SHELL` is not set
* Fixed [#667](https://github.com/NeoVintageous/NeoVintageous/issues/667): Pasting line breaks newline at the end of file
* Fixed [#654](https://github.com/NeoVintageous/NeoVintageous/issues/654): `cit` deletes inside the wrong tag
* Fixed [#404](https://github.com/NeoVintageous/NeoVintageous/issues/404): Various multiple cursor mode issues
* Fixed [#658](https://github.com/NeoVintageous/NeoVintageous/issues/658): `gU` and `gu` should never emit visual bell
* Fixed [#661](https://github.com/NeoVintageous/NeoVintageous/issues/661): Visual block yank should move cursor to beginning of selection
* Fixed [#659](https://github.com/NeoVintageous/NeoVintageous/issues/659): Ex mode auto complete is broken (ST4)
* Fixed [#653](https://github.com/NeoVintageous/NeoVintageous/issues/653): One char searches highlights two chars for current cursor

## 1.17.8 - 2020-01-12

* Fixed [#652](https://github.com/NeoVintageous/NeoVintageous/issues/652): Command-line output should all use the same output panel
* Fixed [#651](https://github.com/NeoVintageous/NeoVintageous/issues/651): Command-line output should be read-only
* Fixed [#650](https://github.com/NeoVintageous/NeoVintageous/issues/650): `C-g` (print cursor position) is incorrect
* Fixed [#649](https://github.com/NeoVintageous/NeoVintageous/issues/649): Enter visual block from visual selection is broken (ST4)
* Fixed [#647](https://github.com/NeoVintageous/NeoVintageous/issues/647): Replace character bug (ST4)

## 1.17.7 - 2019-10-18

* Fixed [#639](https://github.com/NeoVintageous/NeoVintageous/issues/639): `C-d` and `C-u` is broken

## 1.17.6 - 2019-10-18

* Fixed [#636](https://github.com/NeoVintageous/NeoVintageous/issues/636): `cs"<div class="x">` should strip class from closing tag
* Fixed [#636](https://github.com/NeoVintageous/NeoVintageous/issues/636): `ys{motion}<div class="x">` should strip class from closing tag
* Fixed [#636](https://github.com/NeoVintageous/NeoVintageous/issues/636): `ys{motion}tdiv>` alias "t" (`<`) does not work
* Fixed [#635](https://github.com/NeoVintageous/NeoVintageous/issues/635): Visual block mode resets to visual when switching view
* Fixed [#633](https://github.com/NeoVintageous/NeoVintageous/issues/633): `ds|`doesn't work

## 1.17.5 - 2019-09-02

* Fixed [#629](https://github.com/NeoVintageous/NeoVintageous/issues/629): Surround quote marks should only operate within the line
* Fixed [#628](https://github.com/NeoVintageous/NeoVintageous/issues/628): Surround commands should work with cursor on target
* Fixed [#627](https://github.com/NeoVintageous/NeoVintageous/issues/627): Yank and paste line to/from register doesn't work as expected

## 1.17.4 - 2019-08-16

* Fixed [#625](https://github.com/NeoVintageous/NeoVintageous/issues/625): visual block mode delete doesn't work

## 1.17.3 - 2019-08-08

* Fixed [#623](https://github.com/NeoVintageous/NeoVintageous/issues/623): `:[count]` doesn't move screen to keep cursor in view

## 1.17.2 - 2019-07-18

* Fixed [#621](https://github.com/NeoVintageous/NeoVintageous/issues/621): rc file loading encoding issue

## 1.17.1 - 2019-07-15

* Fixed [#620](https://github.com/NeoVintageous/NeoVintageous/issues/620): `Alt+{hotkeys}` not working

## 1.17.0 - 2019-07-11

### Added

* Added [#585](https://github.com/NeoVintageous/NeoVintageous/issues/585): `yoi`, `[oi`, and `]oi`, toggle, switch on, and switch off `'ignorecase'` (Unimpaired plugin)
* Added [#585](https://github.com/NeoVintageous/NeoVintageous/issues/585): `yoh`, `[oh`, and `]oh`, toggle, switch on, and switch off `'hlsearch'` (Unimpaired plugin)
* Added [#599](https://github.com/NeoVintageous/NeoVintageous/issues/599): `yo{char}` (previously `co[char}`) toggle option (Unimpaired plugin)
* Added [#585](https://github.com/NeoVintageous/NeoVintageous/issues/585): Support for `set {option}` in neovintageousrc file
* Added [#596](https://github.com/NeoVintageous/NeoVintageous/issues/596): `:set {option}!` toggle option
* Added [#611](https://github.com/NeoVintageous/NeoVintageous/issues/611): `:set {option}?` show option
* Added [#611](https://github.com/NeoVintageous/NeoVintageous/issues/611): `:set no{option}` switch option off
* Added [#585](https://github.com/NeoVintageous/NeoVintageous/issues/585): `:set belloff`
* Added [#585](https://github.com/NeoVintageous/NeoVintageous/issues/585): `:set menu`
* Added [#585](https://github.com/NeoVintageous/NeoVintageous/issues/585): `:set minimap`
* Added [#585](https://github.com/NeoVintageous/NeoVintageous/issues/585): `:set number`
* Added [#585](https://github.com/NeoVintageous/NeoVintageous/issues/585): `:set sidebar`
* Added [#585](https://github.com/NeoVintageous/NeoVintageous/issues/585): `:set spell`
* Added [#585](https://github.com/NeoVintageous/NeoVintageous/issues/585): `:set statusbar`
* Added [#585](https://github.com/NeoVintageous/NeoVintageous/issues/585): `:set wrap`
* Added [#585](https://github.com/NeoVintageous/NeoVintageous/issues/585): `:set wrapscan`
* Added [#607](https://github.com/NeoVintageous/NeoVintageous/issues/607): `vai` (text-object) an indentation level and line above (indent object plugin)
* Added [#607](https://github.com/NeoVintageous/NeoVintageous/issues/607): `vii` (text-object) inner indentation level (no line above) (indent object plugin)
* Added [#607](https://github.com/NeoVintageous/NeoVintageous/issues/607): `vaI` (text-object) an indentation level and lines above/below (indent object plugin)
* Added [#607](https://github.com/NeoVintageous/NeoVintageous/issues/607): `viI` (text-object) inner indentation level (no lines above/below) (indent object plugin)
* Added [#607](https://github.com/NeoVintageous/NeoVintageous/issues/607): Allow plugins to be fully disabled by boolean setting `enable_{plugin_name}`
* Added [#599](https://github.com/NeoVintageous/NeoVintageous/issues/599): `[s` move to prev misspelled word after the cursor (`'wrapscan'` applies)
* Added [#599](https://github.com/NeoVintageous/NeoVintageous/issues/599): `]s` move to next misspelled word after the cursor (`'wrapscan'` applies)
* Added [#599](https://github.com/NeoVintageous/NeoVintageous/issues/599): `:spellundo {word}` remove `{word}` from good word spell checking
* Added [#599](https://github.com/NeoVintageous/NeoVintageous/issues/599): `:spellgood {word}` add `{word}` as a good word to spell checking
* Added [#599](https://github.com/NeoVintageous/NeoVintageous/issues/599): `z=` for the word under/after the cursor suggest correctly spelled words
* Added [#599](https://github.com/NeoVintageous/NeoVintageous/issues/599): `zug` undo `zg`, remove the word from the entry in spell checking dictionary
* Added [#599](https://github.com/NeoVintageous/NeoVintageous/issues/599): `zg` add word under the cursor as a good word to spell checking dictionary
* Added [#604](https://github.com/NeoVintageous/NeoVintageous/issues/604): `:set wrapscan` to disable wrapping on `*`, `#`, `n`, `N` (searches)
* Added [#604](https://github.com/NeoVintageous/NeoVintageous/issues/604): `:set wrapscan` to disable wrapping on `]c` and `[c` (jump to diffs)
* Added [#404](https://github.com/NeoVintageous/NeoVintageous/issues/404): `<Del>` delete `[count]` characters under and after the cursor (alias of `x`)
* Added [#404](https://github.com/NeoVintageous/NeoVintageous/issues/404): Support for function keys 13-20 in mappings e.g. `<f13>`, `<C-f16>`, `<C-S-f20>`
* Added [#593](https://github.com/NeoVintageous/NeoVintageous/issues/593): Highlight all occurrences on incremental searches
* Added [#589](https://github.com/NeoVintageous/NeoVintageous/issues/589): `:set incsearch` to highlight the pattern matches as it was typed so far
* Added [#589](https://github.com/NeoVintageous/NeoVintageous/issues/589): `:set winaltkeys` to enable `<A-...>` mappings
* Added [#579](https://github.com/NeoVintageous/NeoVintageous/issues/579): `<A-...>` ALT keys (alias of `<M-...>`)
* Added [#580](https://github.com/NeoVintageous/NeoVintageous/issues/580): `[count]gqgq` (alias of `gqq`)
* Added [#580](https://github.com/NeoVintageous/NeoVintageous/issues/580): `[count]gqq` format the current line with a count format that many lines

### Deprecated

* Deprecated [#404](404): `vintageous_belloff` setting; use `set belloff` in neovintageousrc file
* Deprecated [#404](404): `vintageous_hlsearch` setting; use `set hlsearch` in neovintageousrc file
* Deprecated [#404](404): `vintageous_ignorecase` setting; use `set ignorecase` in neovintageousrc file
* Deprecated [#404](404): `vintageous_incsearch` setting; use `set incsearch` in neovintageousrc file
* Deprecated [#404](404): `vintageous_magic` setting; use `set magic` in neovintageousrc file
* Deprecated [#404](404): `vintageous_modeline` setting; use `set modeline` in neovintageousrc file
* Deprecated [#404](404): `vintageous_modelines` setting; use `set modelines` in neovintageousrc file
* Deprecated [#404](404): `vintageous_winaltkeys` setting; use `set winaltkeys` in neovintageousrc file
* Deprecated [#404](404): `vintageous_wrapscan` setting; use `set wrapscan` in neovintageousrc file

### Fixed

* Fixed [#617](https://github.com/NeoVintageous/NeoVintageous/issues/617): Some magic mode searches should be literal
* Fixed [#613](https://github.com/NeoVintageous/NeoVintageous/issues/613): Goto matching bracket `%` inherits strange behaviour from vim
* Fixed [#243](https://github.com/NeoVintageous/NeoVintageous/issues/243): Braces in strings mess up brace matching with `%`
* Fixed [#612](https://github.com/NeoVintageous/NeoVintageous/issues/612): Mapped searches are not repeatable by `n` or `N`
* Fixed [#373](https://github.com/NeoVintageous/NeoVintageous/issues/373): `vii` does not select the whole indented line
* Fixed [#606](https://github.com/NeoVintageous/NeoVintageous/issues/606): `]<Space>` and `[<Space>` cursor position on blank lines
* Fixed [#605](https://github.com/NeoVintageous/NeoVintageous/issues/605): `]c` and `[c` are off-by-one for blank lines
* Fixed [#598](https://github.com/NeoVintageous/NeoVintageous/issues/598): Text object registers should be linewise
* Fixed [#597](https://github.com/NeoVintageous/NeoVintageous/issues/597): `di(` and other text objects ignore indention
* Fixed [#591](https://github.com/NeoVintageous/NeoVintageous/issues/591): `?` (search forward) in visual modes is inconsistent
* Fixed [#590](https://github.com/NeoVintageous/NeoVintageous/issues/590): `/` (search backward) in visual modes is inconsistent
* Fixed [#588](https://github.com/NeoVintageous/NeoVintageous/issues/588): Visual mode incremental search highlighting is inconsistent

## 1.16.6 - 2019-07-09

* Fixed [#618](https://github.com/NeoVintageous/NeoVintageous/issues/618): Character `,` (comma) not supported as string in ex command

## 1.16.5 - 2019-07-09

* Fixed [#616](https://github.com/NeoVintageous/NeoVintageous/issues/616): Can't use characters like : and # in ex commands

## 1.16.4 - 2019-07-03

* Fixed [#609](https://github.com/NeoVintageous/NeoVintageous/issues/609): `<C-e>` and `<C-y>` are not working in visual line mode
* Fixed [#610](https://github.com/NeoVintageous/NeoVintageous/issues/610): invalid malformed mapping

## 1.16.3 - 2019-06-18

* Fixed [#579](https://github.com/NeoVintageous/NeoVintageous/issues/579):  error `'A-j'` is not a known key
* Fixed [#587](https://github.com/NeoVintageous/NeoVintageous/issues/587): `:wall` should only save dirty views

## 1.16.2 - 2019-06-14

* Fixed [#583](https://github.com/NeoVintageous/NeoVintageous/issues/583): `:move` has inconsistent cursor behaviour
* Fixed [#584](https://github.com/NeoVintageous/NeoVintageous/issues/584): `:copy` to EOF adds too many newlines

## 1.16.1 - 2019-06-13

* Fixed [#581](https://github.com/NeoVintageous/NeoVintageous/issues/581): Pasting complete line is invading new line
* Fixed [#582](https://github.com/NeoVintageous/NeoVintageous/issues/582): `u` (undo) after `:sort u` command needs to be pressed twice to fully undo

## 1.16.0 - 2019-06-05

### Added

* Added [#48](https://github.com/NeoVintageous/NeoVintageous/issues/48): `gp` just like `p`, but leave the cursor just after the new text
* Added [#48](https://github.com/NeoVintageous/NeoVintageous/issues/48): `gP` just like `P`, but leave the cursor just after the new text
* Added [#339](https://github.com/NeoVintageous/NeoVintageous/issues/339): `[p` and `[P` like `P`, but adjust the indent to current line
* Added [#339](https://github.com/NeoVintageous/NeoVintageous/issues/339): `]p` and `]P` like `p`, but adjust the indent to current line
* Added [#578](https://github.com/NeoVintageous/NeoVintageous/issues/578): Support trailing sequences in command mappings
* Added [#577](https://github.com/NeoVintageous/NeoVintageous/issues/577): `<C-Down>` (alias of `j` and `<down>`) can now be mapped
* Added [#576](https://github.com/NeoVintageous/NeoVintageous/issues/576): `<C-Up>` (alias of `k` and `<up>`) can now be mapped
* Added [#574](https://github.com/NeoVintageous/NeoVintageous/issues/574): `J` go to last child (sidebar)
* Added [#574](https://github.com/NeoVintageous/NeoVintageous/issues/574): `p` go to parent (sidebar)
* Added [#574](https://github.com/NeoVintageous/NeoVintageous/issues/574): `p` go to root (sidebar)
* Added [#574](https://github.com/NeoVintageous/NeoVintageous/issues/574): `q` close (sidebar)
* Added [#575](https://github.com/NeoVintageous/NeoVintageous/issues/575): `x` delete characters under cursor in multi cursor mode

### Fixed

* Fixed [#93](https://github.com/NeoVintageous/NeoVintageous/issues/93): `p` is inconsistent
* Fixed [#93](https://github.com/NeoVintageous/NeoVintageous/issues/93): multi line paste works badly
* Fixed [#573](https://github.com/NeoVintageous/NeoVintageous/issues/573): `P` in visual line mode characterwise should preserve trailing newline
* Fixed [#572](https://github.com/NeoVintageous/NeoVintageous/issues/572): `P` in visual line mode should leave cursor at start of selection

## 1.15.1 - 2019-05-24

* Fixed [#440](https://github.com/NeoVintageous/NeoVintageous/issues/440): Use setting `'vintageous_clear_auto_indent_on_esc'` to preserve leading whitespace on `<Esc>`
* Fixed [#569](https://github.com/NeoVintageous/NeoVintageous/issues/569): Repeated object select in visual mode doesn't work consistently

## 1.15.0 - 2019-05-22

### Added

* Added [#277](https://github.com/NeoVintageous/NeoVintageous/issues/277): Configure Insert Mode by default
* Added [#49](https://github.com/NeoVintageous/NeoVintageous/issues/49): `<S-Tab>` in ex mode go to previous match auto-complete (alias of `<C-p>`)
* Added [#73](https://github.com/NeoVintageous/NeoVintageous/issues/73): `<PageUp>` scroll window `[count]` pages Backwards (upwards) (alias of `<C-b>`)
* Added [#73](https://github.com/NeoVintageous/NeoVintageous/issues/73): `<PageDown>` scroll window `[count]` pages Forwards (downwards) (alias of `<C-f>`)
* Added [#565](https://github.com/NeoVintageous/NeoVintageous/issues/565): `P` put multiple cursor text before the cursor
* Added [#222](https://github.com/NeoVintageous/NeoVintageous/issues/222): `P` put text before cursor in visual line mode
* Added [#552](https://github.com/NeoVintageous/NeoVintageous/issues/552): `y` yank selection in multiple cursor mode
* Added [#553](https://github.com/NeoVintageous/NeoVintageous/issues/553): `[count]P` put the text before the cursor `[count]` times
* Added [#559](https://github.com/NeoVintageous/NeoVintageous/issues/559): `i` text object selection in visual line mode e.g. `ip`, `iw`, `i'`
* Added [#562](https://github.com/NeoVintageous/NeoVintageous/issues/562): `a` text object selection in visual line mode e.g. `ap`, `aw`, `a'`
* Added [#560](https://github.com/NeoVintageous/NeoVintageous/issues/560): `i` text object selection in visual block mode e.g. `ip`, `iw`, `i'`
* Added [#561](https://github.com/NeoVintageous/NeoVintageous/issues/561): `a` text object selection in visual block mode e.g. `ap`, `aw`, `a'`
* Added [#563](https://github.com/NeoVintageous/NeoVintageous/issues/563): `ga` print the ASCII value in visual modes
* Added [#551](https://github.com/NeoVintageous/NeoVintageous/issues/551): `<C-h>` `[count]` characters to the left (alias of `h`, `<left>`, and `<BS>`)
* Added [#551](https://github.com/NeoVintageous/NeoVintageous/issues/551): `g<up>` display lines upward (alias of `gk`)
* Added [#551](https://github.com/NeoVintageous/NeoVintageous/issues/551): `g<down>` display lines downward (alias of `gj`)
* Added [#551](https://github.com/NeoVintageous/NeoVintageous/issues/551): `<tab>` go to newer cursor position in jump list (alias of `<C-i>`)

### Fixed

* Fixed [#567](https://github.com/NeoVintageous/NeoVintageous/issues/567): some `ctrl` keys are not controlled by `'vintageous_use_ctrl_keys'`
* Fixed [#554](https://github.com/NeoVintageous/NeoVintageous/issues/554): `dl` should not advance to first non-blank
* Fixed [#555](https://github.com/NeoVintageous/NeoVintageous/issues/555): `cl` should include trailing whitespace
* Fixed [#556](https://github.com/NeoVintageous/NeoVintageous/issues/556): `d$` on a blank line should not delete the line
* Fixed [#557](https://github.com/NeoVintageous/NeoVintageous/issues/557): `c$` should include whitespace
* Fixed [#558](https://github.com/NeoVintageous/NeoVintageous/issues/558): `d|` should not move to first non-blank
* Fixed [#528](https://github.com/NeoVintageous/NeoVintageous/issues/528): Command-line input has dark background in adaptive light theme

## 1.14.2 - 2019-05-16

* Fixed [#550](https://github.com/NeoVintageous/NeoVintageous/issues/550): backslash is converted to `<bslash>` when sent to command line by a mapping
* Fixed [#549](https://github.com/NeoVintageous/NeoVintageous/issues/549): Upward paragraph motion in visual mode not working

## 1.14.1 - 2019-05-14

* Fixed [#548](https://github.com/NeoVintageous/NeoVintageous/issues/548): Visual selection should not be cleared when Sublime loses focus
* Fixed [#547](https://github.com/NeoVintageous/NeoVintageous/issues/547): `vnoremap` doesn't work for super keys in visual mode

## 1.14.0 - 2019-05-14

### Added

* Added [#546](https://github.com/NeoVintageous/NeoVintageous/issues/546): Support for mapping `super+]`
* Added [#545](https://github.com/NeoVintageous/NeoVintageous/issues/545): Support for mapping `super+[`

## 1.13.0 - 2019-05-14

### Added

* Added [#534](https://github.com/NeoVintageous/NeoVintageous/issues/534): `gn` search forward for the last used search pattern
* Added [#535](https://github.com/NeoVintageous/NeoVintageous/issues/535): `gN` like `gn` but searches backward, like with `N`
* Added [#382](https://github.com/NeoVintageous/NeoVintageous/issues/382): `cgn` change `gn` search forward for the last used search pattern
* Added [#536](https://github.com/NeoVintageous/NeoVintageous/issues/536): `cgN` change `gN` like `gn` but searches backward, like with `N`
* Added [#251](https://github.com/NeoVintageous/NeoVintageous/issues/251): option `vintageous_multi_cursor_exit_from_visual_mode` (quit or enter normal mode)
* Added [#251](https://github.com/NeoVintageous/NeoVintageous/issues/251): `<C-n>` and `gh` from Visual mode now includes the next match
* Added [#251](https://github.com/NeoVintageous/NeoVintageous/issues/251): `<C-n>` start multiple cursor
* Added [#543](https://github.com/NeoVintageous/NeoVintageous/issues/543): `d` delete text in multiple cursor mode
* Added [#542](https://github.com/NeoVintageous/NeoVintageous/issues/542): `Esc` in Visual block mode now leaves cursor on first non-blank
* Added [#540](https://github.com/NeoVintageous/NeoVintageous/issues/540): `=` in Visual block mode
* Added [#541](https://github.com/NeoVintageous/NeoVintageous/issues/541): `<` in Visual block mode
* Added [#539](https://github.com/NeoVintageous/NeoVintageous/issues/539): `=` now leaves cursor on first non-blank
* Added [#538](https://github.com/NeoVintageous/NeoVintageous/issues/538): `>>` in multiple cursor mode
* Added [#537](https://github.com/NeoVintageous/NeoVintageous/issues/537): `==` in multiple cursor mode
* Added [#533](https://github.com/NeoVintageous/NeoVintageous/issues/533): `==` now leaves cursor on first non-blank

### Fixed

* Fixed [#544](https://github.com/NeoVintageous/NeoVintageous/issues/544): `I` command has been broken in the last update (regression)
* Fixed [#251](https://github.com/NeoVintageous/NeoVintageous/issues/251): `i` in multiple cursor mode should clear visual selection

## 1.12.0 - 2019-05-09

### Added

* Added [#251](https://github.com/NeoVintageous/NeoVintageous/issues/251): `<C-n>` in multiple cursor mode (add next match)
* Added [#251](https://github.com/NeoVintageous/NeoVintageous/issues/251): `<C-p>` in multiple cursor mode (remove current match)
* Added [#251](https://github.com/NeoVintageous/NeoVintageous/issues/251): `<C-x>` in multiple cursor mode (skip next match)
* Added [#251](https://github.com/NeoVintageous/NeoVintageous/issues/251): `c` in multiple cursor mode
* Added [#251](https://github.com/NeoVintageous/NeoVintageous/issues/251): `I` in multiple cursor mode
* Added [#251](https://github.com/NeoVintageous/NeoVintageous/issues/251): `s` in multiple cursor mode
* Added [#251](https://github.com/NeoVintageous/NeoVintageous/issues/251): `v` in multiple cursor mode (go to Normal mode)
* Added [#493](https://github.com/NeoVintageous/NeoVintageous/issues/493): `:sil[ent] {command}` command
* Added [#513](https://github.com/NeoVintageous/NeoVintageous/issues/513): `:g[lobal]/{pattern}/d[elete]` command
* Added [#518](https://github.com/NeoVintageous/NeoVintageous/issues/518): `:his[tory]` command
* Added [#519](https://github.com/NeoVintageous/NeoVintageous/issues/519): `:noh[lsearch]` command
* Added [#527](https://github.com/NeoVintageous/NeoVintageous/issues/527): `[count]g_`
* Added [#527](https://github.com/NeoVintageous/NeoVintageous/issues/527): `cge` change backward to the end of word `[count]`
* Added [#527](https://github.com/NeoVintageous/NeoVintageous/issues/527): `cgE` change backward to the end of WORD `[count]`
* Added [#527](https://github.com/NeoVintageous/NeoVintageous/issues/527): `dge` delete backward to the end of word `[count]`
* Added [#527](https://github.com/NeoVintageous/NeoVintageous/issues/527): `dgE` delete backward to the end of WORD `[count]`
* Added [#512](https://github.com/NeoVintageous/NeoVintageous/issues/512): `v` in Visual block mode (converts to Visual mode)
* Added [#511](https://github.com/NeoVintageous/NeoVintageous/issues/511): `V` in Visual block mode (converts to Visual line mode)
* Added [#510](https://github.com/NeoVintageous/NeoVintageous/issues/510): `$` in Visual block mode
* Added [#510](https://github.com/NeoVintageous/NeoVintageous/issues/510): `0` in Visual block mode
* Added [#510](https://github.com/NeoVintageous/NeoVintageous/issues/510): `^` in Visual block mode
* Added [#510](https://github.com/NeoVintageous/NeoVintageous/issues/510): `_` in Visual block mode
* Added [#510](https://github.com/NeoVintageous/NeoVintageous/issues/510): `b` in Visual block mode
* Added [#510](https://github.com/NeoVintageous/NeoVintageous/issues/510): `B` in Visual block mode
* Added [#510](https://github.com/NeoVintageous/NeoVintageous/issues/510): `e` in Visual block mode
* Added [#510](https://github.com/NeoVintageous/NeoVintageous/issues/510): `E` in Visual block mode
* Added [#510](https://github.com/NeoVintageous/NeoVintageous/issues/510): `g_` in Visual block mode
* Added [#510](https://github.com/NeoVintageous/NeoVintageous/issues/510): `ge` in Visual block mode
* Added [#510](https://github.com/NeoVintageous/NeoVintageous/issues/510): `gE` in Visual block mode
* Added [#510](https://github.com/NeoVintageous/NeoVintageous/issues/510): `w` in Visual block mode
* Added [#510](https://github.com/NeoVintageous/NeoVintageous/issues/510): `W` in Visual block mode
* Added [#510](https://github.com/NeoVintageous/NeoVintageous/issues/510): `|` in Visual block mode
* Added [#490](https://github.com/NeoVintageous/NeoVintageous/issues/490): `[(` in Visual line mode
* Added [#490](https://github.com/NeoVintageous/NeoVintageous/issues/490): `[{` in Visual line mode
* Added [#490](https://github.com/NeoVintageous/NeoVintageous/issues/490): `])` in Visual line mode
* Added [#490](https://github.com/NeoVintageous/NeoVintageous/issues/490): `]}` in Visual line mode
* Added [#491](https://github.com/NeoVintageous/NeoVintageous/issues/491): `$` in Visual line mode
* Added [#492](https://github.com/NeoVintageous/NeoVintageous/issues/492): `(` in Visual line mode
* Added [#492](https://github.com/NeoVintageous/NeoVintageous/issues/492): `)` in Visual line mode
* Added [#499](https://github.com/NeoVintageous/NeoVintageous/issues/499): `<CR>` in Visual line mode
* Added [#500](https://github.com/NeoVintageous/NeoVintageous/issues/500): `-` in Visual line mode
* Added [#527](https://github.com/NeoVintageous/NeoVintageous/issues/527): `_` in Visual line mode
* Added [#527](https://github.com/NeoVintageous/NeoVintageous/issues/527): `e` in Visual line mode
* Added [#527](https://github.com/NeoVintageous/NeoVintageous/issues/527): `g_` in Visual line mode
* Added [#502](https://github.com/NeoVintageous/NeoVintageous/issues/502): Visual bells are now configurable including styles "view", "views", and "blink"
* Added [#502](https://github.com/NeoVintageous/NeoVintageous/issues/502): Visual bells color scheme is now configurable including "light" and "dark" schemes
* Added [#284](https://github.com/NeoVintageous/NeoVintageous/issues/284): Support `%` (current file name) in `!` shell commands

### Changed

* Changed [#531](https://github.com/NeoVintageous/NeoVintageous/issues/531): `q{a-zA-Z}` now records macros per window
* Changed [#516](https://github.com/NeoVintageous/NeoVintageous/issues/516): Search occurrences default style is now set to "fill"
* Changed [#510](https://github.com/NeoVintageous/NeoVintageous/issues/510): Visual block mode now works closer to the way Vim block mode works

### Fixed

* Fixed [#530](https://github.com/NeoVintageous/NeoVintageous/issues/530): `c` does not work with multiple selections
* Fixed [#526](https://github.com/NeoVintageous/NeoVintageous/issues/526): Status line should show current register when recording
* Fixed [#532](https://github.com/NeoVintageous/NeoVintageous/issues/532): Window commands don't execute in macros `@{a-z}`
* Fixed [#527](https://github.com/NeoVintageous/NeoVintageous/issues/527): `_` inconsistencies in Visual mode
* Fixed [#527](https://github.com/NeoVintageous/NeoVintageous/issues/527): `_` inconsistencies for c operator
* Fixed [#527](https://github.com/NeoVintageous/NeoVintageous/issues/527): `_` inconsistencies for d operator
* Fixed [#527](https://github.com/NeoVintageous/NeoVintageous/issues/527): `M` operations should be linewise
* Fixed [#527](https://github.com/NeoVintageous/NeoVintageous/issues/527): `L` operations should be linewise
* Fixed [#527](https://github.com/NeoVintageous/NeoVintageous/issues/527): `H` operations should be linewise
* Fixed [#525](https://github.com/NeoVintageous/NeoVintageous/issues/525): `I` in reverse Visual mode should enter Insert mode at start of line
* Fixed [#524](https://github.com/NeoVintageous/NeoVintageous/issues/524): `g_` should not include trailing white-space
* Fixed [#523](https://github.com/NeoVintageous/NeoVintageous/issues/523): `g_` in Visual mode is off-by-one
* Fixed [#522](https://github.com/NeoVintageous/NeoVintageous/issues/522): `B` in Visual mode is off-by-one
* Fixed [#521](https://github.com/NeoVintageous/NeoVintageous/issues/521): `[count]d|` off-by-one
* Fixed [#453](https://github.com/NeoVintageous/NeoVintageous/issues/453): `:%g/^$/d` doesn't work
* Fixed [#520](https://github.com/NeoVintageous/NeoVintageous/issues/520): Entering Visual block from Visual doesn't update status line
* Fixed [#517](https://github.com/NeoVintageous/NeoVintageous/issues/517): `gq` in reverse Visual line mode includes too many lines
* Fixed [#515](https://github.com/NeoVintageous/NeoVintageous/issues/515): `0` in Visual mode off-by-one
* Fixed [#18](https://github.com/NeoVintageous/NeoVintageous/issues/18): Visual block do no span across empty lines
* Fixed [#509](https://github.com/NeoVintageous/NeoVintageous/issues/509): `:global` should allow various separators and disallow others
* Fixed [#506](https://github.com/NeoVintageous/NeoVintageous/issues/506): `gqip` should leave cursor on first non blank
* Fixed [#505](https://github.com/NeoVintageous/NeoVintageous/issues/505): `dE` should only delete to end of big word
* Fixed [#504](https://github.com/NeoVintageous/NeoVintageous/issues/504): `e` in Visual mode doesn't work
* Fixed [#508](https://github.com/NeoVintageous/NeoVintageous/issues/508): `zH`, `zL`, `zM`, `zR`, and some other `z{a-z}` commands don't work
* Fixed [#234](https://github.com/NeoVintageous/NeoVintageous/issues/234): `<C-e>` and `<C-y>` in Normal mode cursor in wrapped lines
* Fixed [#498](https://github.com/NeoVintageous/NeoVintageous/issues/498): `<CR>` in Visual mode should include first character of line
* Fixed [#497](https://github.com/NeoVintageous/NeoVintageous/issues/497): `d(` should include first character of paragraph
* Fixed [#496](https://github.com/NeoVintageous/NeoVintageous/issues/496): `(` in Visual mode is inconsistent
* Fixed [#495](https://github.com/NeoVintageous/NeoVintageous/issues/495): `#` in Visual mode doesn't work after first jump
* Fixed [#494](https://github.com/NeoVintageous/NeoVintageous/issues/494): `*` in Visual line mode should include first character of match

## 1.11.3 - 2019-04-04

* Fixed [#501](https://github.com/NeoVintageous/NeoVintageous/issues/501): Default `mapleader` does not appear to be working
* Fixed [#489](https://github.com/NeoVintageous/NeoVintageous/issues/489): `gg` in Visual mode is inconsistent

## 1.11.2 - 2019-04-02

* Fixed [#488](https://github.com/NeoVintageous/NeoVintageous/issues/488): `gx` doesn't work on some markdown links
* Fixed [#487](https://github.com/NeoVintageous/NeoVintageous/issues/487): `{` in Visual mode is off-by-one
* Fixed [#486](https://github.com/NeoVintageous/NeoVintageous/issues/486): `}` in Visual mode is off-by-one
* Fixed [#485](https://github.com/NeoVintageous/NeoVintageous/issues/485): `'{a-z}` should jump to the first non-blank character in the line
* Fixed [#484](https://github.com/NeoVintageous/NeoVintageous/issues/484): `]}` in Visual mode is off-by-one
* Fixed [#483](https://github.com/NeoVintageous/NeoVintageous/issues/483): `'{a-z}` in Visual mode is inconsistent
* Fixed [#482](https://github.com/NeoVintageous/NeoVintageous/issues/482): `|` at start of line moves to previous line

## 1.11.1 - 2019-03-27

* Fixed [#481](https://github.com/NeoVintageous/NeoVintageous/issues/481): `M` in Visual mode is inconsistent
* Fixed [#480](https://github.com/NeoVintageous/NeoVintageous/issues/480): `L` in Visual mode is inconsistent
* Fixed [#479](https://github.com/NeoVintageous/NeoVintageous/issues/479): `H` in Visual mode is inconsistent
* Fixed [#478](https://github.com/NeoVintageous/NeoVintageous/issues/478): `:sort` should scroll cursor into view

## 1.11.0 - 2019-03-26

### Added

* Added [#379](https://github.com/NeoVintageous/NeoVintageous/issues/379): `[{` and `]}` VISUAL mode
* Added [#379](https://github.com/NeoVintageous/NeoVintageous/issues/379): `[(` and `])` VISUAL mode
* Added [#434](https://github.com/NeoVintageous/NeoVintageous/issues/434): Support mapping digits e.g. `<leader>0`
* Added [#196](https://github.com/NeoVintageous/NeoVintageous/issues/196): `z.` Redraw, line at center of window and put cursor at first non-blank
* Added [#454](https://github.com/NeoVintageous/NeoVintageous/issues/454): Support advanced ex command mapping
* Added [#99](https://github.com/NeoVintageous/NeoVintageous/issues/99): Support marks in line ranges
* Added [#464](https://github.com/NeoVintageous/NeoVintageous/issues/464): Support `:[sp]lit [file]` completions
* Added [#265](https://github.com/NeoVintageous/NeoVintageous/issues/265): Support `<S-Space>` (shift+space) key
* Added [#433](https://github.com/NeoVintageous/NeoVintageous/issues/433): Support case-insensitive key mappings
* Added [#460](https://github.com/NeoVintageous/NeoVintageous/issues/460): Add toggle SUPER keys (enable/disable) command
* Added [#459](https://github.com/NeoVintageous/NeoVintageous/issues/459): Add toggle CTRL keys (enable/disable) command

### Deprecated

* Implemented [#475](https://github.com/NeoVintageous/NeoVintageous/issues/475): Deprecate `neovintageous_toggle_side_bar ` command; use the `neovintageous {'action': 'toggle_side_bar'}` instead
* Implemented [#475](https://github.com/NeoVintageous/NeoVintageous/issues/475): Deprecate `neovintageous_reload_my_rc_file` command; use the `neovintageous {'action': 'reload_rc_file'}` instead
* Implemented [#475](https://github.com/NeoVintageous/NeoVintageous/issues/475): Deprecate `neovintageous_open_my_rc_file` command; use the `neovintageous {'action': 'open_rc_file'}` instead

### Fixed

* Fixed [#477](https://github.com/NeoVintageous/NeoVintageous/issues/477): `}` VISUAL line off-by-one
* Fixed [#476](https://github.com/NeoVintageous/NeoVintageous/issues/476): `de` should delete leading whitespace
* Fixed [#134](https://github.com/NeoVintageous/NeoVintageous/issues/134): `(` and `)` not jumping correctly
* Fixed [#364](https://github.com/NeoVintageous/NeoVintageous/issues/364): Loss of clipboard copy and paste functionality in insert mode
* Fixed [#98](https://github.com/NeoVintageous/NeoVintageous/issues/98): Unable to map double quotes
* Fixed [#474](https://github.com/NeoVintageous/NeoVintageous/issues/474): `]}`, `])`, `[{`, and `[(` are inconsistent in NORMAL mode
* Fixed [#473](https://github.com/NeoVintageous/NeoVintageous/issues/473): `gq` on reverse selection is off-by-one
* Fixed [#469](https://github.com/NeoVintageous/NeoVintageous/issues/469): Unable to set mapleader to `<Space>`
* Fixed [#468](https://github.com/NeoVintageous/NeoVintageous/issues/468): `d{backtick}{a-z}` should work the same as `d{singlequote}{a-z}`
* Fixed [#467](https://github.com/NeoVintageous/NeoVintageous/issues/467): VISUAL mode operator pending command should stay in VISUAL mode
* Fixed [#465](https://github.com/NeoVintageous/NeoVintageous/issues/465): Repeating (`.`) when nothing to repeat, should invoke bell
* Fixed [#223](https://github.com/NeoVintageous/NeoVintageous/issues/223): Search does not work when cursor is on the word that is being searched
* Fixed [#466](https://github.com/NeoVintageous/NeoVintageous/issues/466): x, y, and z registers
* Fixed [#462](https://github.com/NeoVintageous/NeoVintageous/issues/462): `[count]G` and `[count]gg` EOF off-by-one
* Fixed [#458](https://github.com/NeoVintageous/NeoVintageous/issues/458): `d}` at EOL causes visual bell

## 1.10.0 - 2019-03-05

### Added

* Added [#448](https://github.com/NeoVintageous/NeoVintageous/issues/448): User command mappings should allow float arguments e.g. `nnoremap <leader>. :ToggleZoomPane fraction=0.98<CR>`
* Added [#445](https://github.com/NeoVintageous/NeoVintageous/issues/445): `:sort [i][u]` sort lines with case-insensitive and unique options
* Added [#71](https://github.com/NeoVintageous/NeoVintageous/issues/71): `gf` edit the file under cursor (mnemonic: "goto file")
* Added [#31](https://github.com/NeoVintageous/NeoVintageous/issues/31): `zl`, `zL`, `zh`, `zH` scroll horizontally
* Added [#442](https://github.com/NeoVintageous/NeoVintageous/issues/442): `:s/{search}/{replacement}/c` can now be cancelled

### Removed

* Removed [#441](https://github.com/NeoVintageous/NeoVintageous/issues/441): Non-standard `:cdd` command (use `:cd %:h` instead)

### Fixed

* Fixed [#452](https://github.com/NeoVintageous/NeoVintageous/issues/452): Jump to diff commands, `]c` and `[c`, gets stuck on lines with multiple changes
* Fixed [#451](https://github.com/NeoVintageous/NeoVintageous/issues/451): `{Visual}e` in reverse selection should move to end of word
* Fixed [#450](https://github.com/NeoVintageous/NeoVintageous/issues/450): `k` in SELECT mode should enter NORMAL mode if last selection
* Fixed [#449](https://github.com/NeoVintageous/NeoVintageous/issues/449): `v_W` causes error when end of selection is at BOF
* Fixed [#447](https://github.com/NeoVintageous/NeoVintageous/issues/447): `:h ctrl-w_o` should open help for `CTRL-W_o`
* Fixed [#446](https://github.com/NeoVintageous/NeoVintageous/issues/446): Many ex commands incorrectly accept an invalid trailing character
* Fixed [#443](https://github.com/NeoVintageous/NeoVintageous/issues/443): `:cd %:h` displays incorrect status message
* Fixed [#20](https://github.com/NeoVintageous/NeoVintageous/issues/20): `:e#` edits literal file
* Fixed [#444](https://github.com/NeoVintageous/NeoVintageous/issues/444): `vi[` and `vi]` should not select empty target line

## 1.9.0 - 2019-02-21

### Added

* Added [#437](https://github.com/NeoVintageous/NeoVintageous/issues/437): Builtin support for jump to diff `]c` and `[c` in `>=3189` (GitGutter is required for older versions)
* Added [#430](https://github.com/NeoVintageous/NeoVintageous/issues/430): Folding commands `zc`, `zo`, `zM`, and `zR`
* Added [#432](https://github.com/NeoVintageous/NeoVintageous/issues/432): `cs{target}{replacement}` target aliases `b`, `B`, `r`, and `a`
* Added [#431](https://github.com/NeoVintageous/NeoVintageous/issues/431): `ys{motion}{replacement}` replacement aliases `b`, `B`, `r`, and `a`
* Added [#418](https://github.com/NeoVintageous/NeoVintageous/issues/418): Surround Line `yss{replacement}`
* Added [#429](https://github.com/NeoVintageous/NeoVintageous/issues/429): Support `<bslash>` in vintageousrc
* Added [#428](https://github.com/NeoVintageous/NeoVintageous/issues/428): Support `<bar>` in vintageousrc
* Added [#424](https://github.com/NeoVintageous/NeoVintageous/issues/424): `[count]o` and `[count]O`

### Fixed

* Fixed [#439](https://github.com/NeoVintageous/NeoVintageous/issues/439): Repeat last `:substitute` doesn't work
* Fixed [#438](https://github.com/NeoVintageous/NeoVintageous/issues/438): `{Visual}[count]G` and `{Visual}[count]gg` should extend to first non blank
* Fixed [#366](https://github.com/NeoVintageous/NeoVintageous/issues/366): Folding with `zc` enters VISUAL mode
* Fixed [#380](https://github.com/NeoVintageous/NeoVintageous/issues/380): `<Esc>` directly after `O` or `o` should erase leading whitespace
* Fixed [#247](https://github.com/NeoVintageous/NeoVintageous/issues/247): Unable to map `<C-w>>` in vintageousrc
* Fixed [#427](https://github.com/NeoVintageous/NeoVintageous/issues/427): `{Visual}gv` should select previous selection
* Fixed [#423](https://github.com/NeoVintageous/NeoVintageous/issues/423): `:w` cannot find file and save, but `:Save` and `<Ctrl-s>` work
* Fixed [#425](https://github.com/NeoVintageous/NeoVintageous/issues/425): Reloading vintageousrc should unload existing mappings
* Fixed [#422](https://github.com/NeoVintageous/NeoVintageous/issues/422): `{Visual}y` should highlight the selection (HighlightedYank)

## 1.8.0 - 2019-01-23

### Added

* Fixed [#242](https://github.com/NeoVintageous/NeoVintageous/issues/242): `CTRL-d` and `CTRL-u` should keep horizontal position when scrolling

### Changed

* Removed: Setting `vintageous_visualbell`; use `vintageous_belloff` set to `all` to disable visual bells

### Fixed

* Fixed [#421](https://github.com/NeoVintageous/NeoVintageous/issues/421):  Direct shell command exec in project
* Fixed [#416](https://github.com/NeoVintageous/NeoVintageous/issues/416): `H` and `L` should move to highest/lowest line without scrolling (UX)
* Fixed [#417](https://github.com/NeoVintageous/NeoVintageous/issues/417): `CTRL-d` and `CTRL-u` count should be used as the number of lines to scroll
* Fixed [#362](https://github.com/NeoVintageous/NeoVintageous/issues/362):  `SHIFT+H` `SHIFT+M` `SHIFT+L` in VISUAL LINE mode does not work
* Fixed [#413](https://github.com/NeoVintageous/NeoVintageous/issues/413): `CTRL-d` and `CTRL-u` should put cursor on first non blank
* Fixed [#414](https://github.com/NeoVintageous/NeoVintageous/issues/414): `H`, `M`, and `L`, should put cursor on first non blank
* Fixed [#415](https://github.com/NeoVintageous/NeoVintageous/issues/415): `CTRL-d` and `CTRL-u` VISUAL mode bugs
* Fixed [#363](https://github.com/NeoVintageous/NeoVintageous/issues/363): Searching for regex characters like `(` and `[` doesn't work
* Fixed [#420](https://github.com/NeoVintageous/NeoVintageous/issues/420): `:help {subject}` should scroll subject into view
* Fixed [#410](https://github.com/NeoVintageous/NeoVintageous/issues/410): `J` should strip leading comment tokens from joined lines enhancement
* Fixed [#412](https://github.com/NeoVintageous/NeoVintageous/issues/412): `j` and `k` VISUAL in mode causes window to scroll two lines when next line is empty (UX)
* Fixed [#411](https://github.com/NeoVintageous/NeoVintageous/issues/411): `j` and `k` in VISUAL mode causes a jump to other end of visual selection (UX)

## 1.7.5 - 2019-01-17

* Fixed [#406](https://github.com/NeoVintageous/NeoVintageous/issues/406): `V_d` should put cursor on first non blank
* Fixed [#407](https://github.com/NeoVintageous/NeoVintageous/issues/407): `yi{motion}` should put cursor on first non blank at start of motion
* Fixed [#403](https://github.com/NeoVintageous/NeoVintageous/issues/403): `yi(` and other block-like motions should create linewise registers
* Fixed [#409](https://github.com/NeoVintageous/NeoVintageous/issues/409): `ga` doesn't work properly when cursor is on a NEWLINE, or TAB, or at EOF
* Fixed [#405](https://github.com/NeoVintageous/NeoVintageous/issues/405): `v_J` should enter NORMAL mode

## 1.7.4 - 2019-01-10

* Fixed [#402](https://github.com/NeoVintageous/NeoVintageous/issues/402): `>G` should not include line above cursor
* Fixed [#401](https://github.com/NeoVintageous/NeoVintageous/issues/401): `gcG` should not include line above cursor
* Fixed [#400](https://github.com/NeoVintageous/NeoVintageous/issues/400): `@@` no longer works (regression)
* Fixed [#399](https://github.com/NeoVintageous/NeoVintageous/issues/399): `>` VISUAL BLOCK indent should put cursor on first non blank
* Fixed [#398](https://github.com/NeoVintageous/NeoVintageous/issues/398): `gUU` should put cursor on first non blank
* Fixed [#397](https://github.com/NeoVintageous/NeoVintageous/issues/397): `v_g~` should put cursor at start of selection
* Fixed [#394](https://github.com/NeoVintageous/NeoVintageous/issues/394): `V` at EOF causes error bell
* Fixed [#396](https://github.com/NeoVintageous/NeoVintageous/issues/396): `gg` should move to first non blank character
* Fixed [#395](https://github.com/NeoVintageous/NeoVintageous/issues/395): `G` should move to first non blank character
* Fixed [#395](https://github.com/NeoVintageous/NeoVintageous/issues/395): `G` should reset xpos to 0
* Fixed [#393](https://github.com/NeoVintageous/NeoVintageous/issues/393): `v_gg` should reset xpos to 0

## 1.7.3 - 2019-01-09

* Fixed: Lots of yank, paste, register issues
* Fixed [#292](https://github.com/NeoVintageous/NeoVintageous/issues/292): Visual mode block insert and append partially working
* Fixed [#358](https://github.com/NeoVintageous/NeoVintageous/issues/358): `Y` should copy all complete lines touched by the VISUAL selection
* Fixed [#392](https://github.com/NeoVintageous/NeoVintageous/issues/392): `V_gg` start and end cursor is backwards
* Fixed [#224](https://github.com/NeoVintageous/NeoVintageous/issues/224): `P` Pasting text ending with newline pastes to wrong line
* Fixed [#2](https://github.com/NeoVintageous/NeoVintageous/issues/2): `YP` not working correctly
* Fixed [#391](https://github.com/NeoVintageous/NeoVintageous/issues/391): `c{motion}` should fill the numbered registers
* Fixed [#390](https://github.com/NeoVintageous/NeoVintageous/issues/390): `cc` should fill the numbered registers
* Fixed [#389](https://github.com/NeoVintageous/NeoVintageous/issues/389): `dd` on last line leaves cursor at EOF

## 1.7.2 - 2019-01-04

* Fixed [#23](https://github.com/NeoVintageous/NeoVintageous/issues/23): `:set autoindent`
* Fixed [#35](https://github.com/NeoVintageous/NeoVintageous/issues/35): `:set ic` and `:set noic` has no effect
* Fixed [#368](https://github.com/NeoVintageous/NeoVintageous/issues/368): Disabling `vintageous_hlsearch` appears to have no effect
* Fixed [#388](https://github.com/NeoVintageous/NeoVintageous/issues/388): Executing register while recording causes recursion error
* Fixed [#94](https://github.com/NeoVintageous/NeoVintageous/issues/94): Executing a register with a count, `[count]@q{register}` doesn't work

## 1.7.1 - 2018-12-24

* Fixed [#377](https://github.com/NeoVintageous/NeoVintageous/issues/377): Add backtick mark jumps to jumplist

## 1.7.0 - 2018-09-02

### Added

* Added [#360](https://github.com/NeoVintageous/NeoVintageous/issues/360): Add search highlighting configuration; see `:h nv-search-highlighting`
* Added [#359](https://github.com/NeoVintageous/NeoVintageous/issues/359): Add HighlightedYank plugin; see `:h highlightedyank`

### Changed

* Changed: Renamed scope `nv_search_inc` to `neovintageous_search_inc`
* Changed: Renamed scope `nv_search_cur` to `neovintageous_search_cur`
* Changed: Renamed scope `nv_search_occ` to `neovintageous_search_occ`

### Removed

* Removed: `vintageous_visualyank` setting, use the new HighlightedYank plugin instead; see `:h highlightedyank`
* Removed: `highlighted.yank` scope, use the new HighlightedYank plugin instead; see `:h highlightedyank`

### Fixed

* Fixed [#367](https://github.com/NeoVintageous/NeoVintageous/issues/367): `gx` doesn't work for urls containing dashes

## 1.6.3 - 2018-05-31

* Fixed [#340](https://github.com/NeoVintageous/NeoVintageous/issues/340): `[{`, `[(`, `]}`, and `])` don't work
* Fixed [#260](https://github.com/NeoVintageous/NeoVintageous/issues/260): Black hole register `"_` doesn't work for some commands
* Fixed [#199](https://github.com/NeoVintageous/NeoVintageous/issues/199): `D` does not behave correctly in VISUAL mode

## 1.6.2 - 2018-05-23

* Fixed [#47](https://github.com/NeoVintageous/NeoVintageous/issues/47): Inserts text behind cursor when plugin is accessed via the command palette
* Fixed [#355](https://github.com/NeoVintageous/NeoVintageous/issues/355): Fix a typo in the name of a Wrap Plus setting used to detect it
* Fixed [#291](https://github.com/NeoVintageous/NeoVintageous/issues/291): Append multi line is off by one char

## 1.6.1 - 2018-05-20

* Fixed [#64](https://github.com/NeoVintageous/NeoVintageous/issues/64): `0` selects incorrect regions in visual mode

## 1.6.0 - 2018-05-19

### Added

* Added [#353](https://github.com/NeoVintageous/NeoVintageous/issues/353): Color scheme support for current match highlighting in `/`, `?`, `*`, and `#`
* Added [#312](https://github.com/NeoVintageous/NeoVintageous/issues/312): Map commands with arguments e.g. `nnoremap ,f :ShowOverlay overlay=goto text=@<CR>`
* Added [#345](https://github.com/NeoVintageous/NeoVintageous/issues/345): Map commands without executing immediately (no trailing `<CR>`) e.g `nnoremap ,r :reg`
* Added [#346](https://github.com/NeoVintageous/NeoVintageous/issues/346): Map commands with ranges and counts
* Added [#344](https://github.com/NeoVintageous/NeoVintageous/issues/344): Add buffer commands `:bf[irst]`, `:br[ewind]`, `:bp[revious]`, `:bN[ex]t`, `:bn[ext]`, and `:bl[ast]`
* Added [#343](https://github.com/NeoVintageous/NeoVintageous/issues/343): Add Unimpaired commands `[b`, `]b`, `[B`, `]B`, `]t`, `[t`, `]T`, and `[T`
* Added [#327](https://github.com/NeoVintageous/NeoVintageous/issues/327): Redo command (`<C-r>`) should invoke a UI bell if there are no more redo commands
* Added [#70](https://github.com/NeoVintageous/NeoVintageous/issues/70): Add show whitespace command `:set list`
* Added [#334](https://github.com/NeoVintageous/NeoVintageous/issues/334): Add tab command `:tabN[ext]`
* Added [#330](https://github.com/NeoVintageous/NeoVintageous/issues/330): Add tab command `:tabc[lose]`

### Fixed

* Fixed [#173](https://github.com/NeoVintageous/NeoVintageous/issues/173): `vi{` selects extra blank chars
* Fixed [#161](https://github.com/NeoVintageous/NeoVintageous/issues/161): `vit` `vat` work incorrect inside self closing tags
* Fixed [#180](https://github.com/NeoVintageous/NeoVintageous/issues/180): `%` doesn't work in VISUAL LINE mode
* Fixed [#354](https://github.com/NeoVintageous/NeoVintageous/issues/354): `:help ctrl-w` opens wrong help file section
* Fixed [#352](https://github.com/NeoVintageous/NeoVintageous/issues/352): `%` should jump to the next item in this line after the cursor
* Fixed [#263](https://github.com/NeoVintageous/NeoVintageous/issues/263): `x` should not delete empty lines
* Fixed [#350](https://github.com/NeoVintageous/NeoVintageous/issues/350): Multi-select `k` doesn't work with a count
* Fixed [#314](https://github.com/NeoVintageous/NeoVintageous/issues/314): `gj` and `gk` do not work in visual line mode
* Fixed [#341](https://github.com/NeoVintageous/NeoVintageous/issues/341): Multi-select should scroll viewport to end of selection
* Fixed [#273](https://github.com/NeoVintageous/NeoVintageous/issues/273): Sort Lines command sorts whole file
* Fixed [#338](https://github.com/NeoVintageous/NeoVintageous/issues/338): `gv` after visual line should be linewise
* Fixed [#349](https://github.com/NeoVintageous/NeoVintageous/issues/349): `>` and `<` should leave cursor on first non whitespace character
* Fixed [#348](https://github.com/NeoVintageous/NeoVintageous/issues/348): `gv` doesn't remember which visual mode was last used
* Fixed [#347](https://github.com/NeoVintageous/NeoVintageous/issues/347): `gv` doesn't work in visual mode
* Fixed [#336](https://github.com/NeoVintageous/NeoVintageous/issues/336): `*` and `#` should center match on screen if not visible
* Fixed [#328](https://github.com/NeoVintageous/NeoVintageous/issues/328): Entering normal mode should not put cursor on EOL character
* Fixed [#324](https://github.com/NeoVintageous/NeoVintageous/issues/324): Entering Normal mode from Visual Block mode creates multiple selection
* Fixed [#329](https://github.com/NeoVintageous/NeoVintageous/issues/329): Redo command should not leave cursor on EOL character
* Fixed [#209](https://github.com/NeoVintageous/NeoVintageous/issues/209): Jumping to mark in visual mode does not work
* Fixed [#335](https://github.com/NeoVintageous/NeoVintageous/issues/335): Help subjects should be case sensitive e.g. `help L` should open help for L not l
* Fixed [#333](https://github.com/NeoVintageous/NeoVintageous/issues/333): `:ou` (`:ounmap` alias) doesn't work
* Fixed [#332](https://github.com/NeoVintageous/NeoVintageous/issues/332): `:no` (`:noremap` alias) doesn't work
* Fixed [#331](https://github.com/NeoVintageous/NeoVintageous/issues/331): `:files` doesn't work
* Fixed [#325](https://github.com/NeoVintageous/NeoVintageous/issues/325): `:sunmap` doesn't work, prints message E492: Not an editor command
* Fixed [#324](https://github.com/NeoVintageous/NeoVintageous/issues/324): Entering Normal mode from Visual Block mode creates multiple selection
* Fixed [#323](https://github.com/NeoVintageous/NeoVintageous/issues/323): `:g!/222/p` is bailing out with error: 'str' object has no attribute 'consume'
* Fixed [#153](https://github.com/NeoVintageous/NeoVintageous/issues/153): Cursor gets stuck after a few edit operations
* Fixed [#322](https://github.com/NeoVintageous/NeoVintageous/issues/322): `:print` doesn't work
* Fixed [#320](https://github.com/NeoVintageous/NeoVintageous/issues/320): `:move`  `KeyError: 'next_sel'` when address is the same as current line
* Fixed [#321](https://github.com/NeoVintageous/NeoVintageous/issues/321): Entering cmdline-mode from Visual Block mode doesn't work
* Fixed [#319](https://github.com/NeoVintageous/NeoVintageous/issues/319): `:cd` should change the current directory to the home directory
* Fixed [#150](https://github.com/NeoVintageous/NeoVintageous/issues/150): Remove lines with regular expression
* Fixed [#148](https://github.com/NeoVintageous/NeoVintageous/issues/148): `:$` does not go to last line
* Fixed [#87](https://github.com/NeoVintageous/NeoVintageous/issues/87): Double front slash doesn't escape properly

### Removed

* Removed: Deprecated SublimeLinter APIs

## 1.5.3 - 2018-03-24

### Fixed

* Fixed [#36](https://github.com/NeoVintageous/NeoVintageous/issues/36) `*` and `#` jump history doesn't work
* Fixed [#51](https://github.com/NeoVintageous/NeoVintageous/issues/51): Can't map umlauts
* Fixed [#144](https://github.com/NeoVintageous/NeoVintageous/issues/144): Can't repeat macros
* Fixed [#170](https://github.com/NeoVintageous/NeoVintageous/issues/170): `<` text object not finding the opening bracket correctly

## 1.5.2 - 2018-03-03

### Fixed

* Fixed: `:registers` should display `^J` to indicate newlines
* Fixed: `:registers` should truncate long lines
* Fixed: Add missing delete surround punctuation marks `;:@#~*\\/` e.g. `ds@`, `ds*`, etc.
* Fixed [#307](https://github.com/NeoVintageous/NeoVintageous/issues/307): Change surround tag `cst<{tagname}>`
* Fixed [#307](https://github.com/NeoVintageous/NeoVintageous/issues/307): Change surround tag `cstt{tagname}>` ("t" an alias for "<")
* Fixed [#307](https://github.com/NeoVintageous/NeoVintageous/issues/307): Change surround tag `cst{replacement}`
* Fixed [#307](https://github.com/NeoVintageous/NeoVintageous/issues/307): Change surround tag `cs{target}<{tagname}>`
* Fixed [#307](https://github.com/NeoVintageous/NeoVintageous/issues/307): Change surround tag `cs{target}t{tagname}>` ("t" is alias for "<")
* Fixed [#136](https://github.com/NeoVintageous/NeoVintageous/issues/136): Saving to named register with `D` doesn't work
* Fixed [#306](https://github.com/NeoVintageous/NeoVintageous/issues/306): Triple-clicking doesn't select a line

## 1.5.1 - 2018-02-20

### Fixed

* Fixed [#305](https://github.com/NeoVintageous/NeoVintageous/issues/305): Surround multiple selections leave cursor in wrong position
* Fixed: Edge-case infinite loop when special key is set with no default value
* Fixed [#304](https://github.com/NeoVintageous/NeoVintageous/issues/304): `:s/$/foo/gc` causes infinite loop
* Fixed [#210](https://github.com/NeoVintageous/NeoVintageous/issues/210): `:%s/$/,/` not working as expected
* Fixed: `:shell` error

## 1.5.0 - 2018-02-06

### Added

* Added: `:edit {file}` command
* Added [#288](https://github.com/NeoVintageous/NeoVintageous/issues/288): Command-line editing commands: `<C-b>`, `<C-e>`, `<C-h>`, `<C-n>`, `<C-p>`, `<C-u>`, and `<C-w>`
* Added [#279](https://github.com/NeoVintageous/NeoVintageous/issues/279): `CTRL-c` and `CTRL-[` should exit Command-line mode
* Added [#12](https://github.com/NeoVintageous/NeoVintageous/issues/12): Command-line search history with `/` and `?` (current session only)
* Added: Selections are now cleared when leaving a the current view (UX)
* Added: `NeovintageousToggleSideBar` command
* Added [#286](https://github.com/NeoVintageous/NeoVintageous/issues/286): Support for super-keys `<D-...>` (known as command-keys on OSX, and window-keys on Windows) (disabled by default)
* Added: `highlighted.yank` scope to highlighted yank regions to allow color scheme customisation
* Added: Switching windows using windowing commands no longer suddenly scrolls view (UX)
* Added: `:sunm[ap]` command
* Added: `:help {subject}` command now uses basic heuristics to find a relevant help topic if a subject is not found
* Added: Support for `'vintageous_modelines'` option (defaults to `5`)
* Added [#254](https://github.com/NeoVintageous/NeoVintageous/issues/254): `:sp[lit] [file]` command
* Added: Unimpaired status bar toggle `coe` (also toggle on `[oe`, and toggle off `]oe`)
* Added: Unimpaired menu toggle `coa` (also toggle on `[oa`, and toggle off `]oa`)
* Added: Support for the new SublimeLinter API using the Unimpaired goto to error commands `]l` and `[l`
* Added: Support for the new GitGutter API using the Unimpaired goto change commands `]c` and `[c`
* Added: `vintageousrc` (documentation)
* Added: Default vim options (documentation)

### Removed

* Removed: Recursive mappings commands `:map`, `:nmap`, `:omap`, `:smap`, `:vmap`. Use the non recursive commands instead.

  The recursive mappings were removed because they were not implemented as recursive mappings, and removing them now in preference of the non-recursive may prevent some potential problems in the future if the recursive mapping commands are ever implemented.

  Here is a table of the recursive, which have been removed, and the non recursive mapping commands that you can use instead:

  Recursive command | Non recursive command
  ----------------- | ---------------------
  `map` | `noremap`
  `nmap` | `nnoremap`
  `omap` | `onoremap`
  `smap` | `snoremap`
  `vmap` | `vnoremap`

* Removed: Unused `vintageous_enable_cmdline_mode` setting

### Fixed

* Fixed: Visual ex mode commands should enter normal mode after operation
* Fixed: Ex mode shell command error (Windows)
* Fixed: Unmap commands don't unmap visual mappings
* Fixed: Can't unmap mappings with special keys e.g. `<leader>`
* Fixed: Running tests shouldn't resets user vintageousrc mappings
* Fixed [#156](https://github.com/NeoVintageous/NeoVintageous/issues/156): `SHIFT-v` then `CTRL-b` doesn't work
* Fixed: Help views should be read only
* Fixed: Unknown registers raise an exception
* Fixed: `gc{motion}` leaves cursor at wrong place
* Fixed: `gcc` leaves cursor at wrong place
* Fixed: Repeat searches (`n`/`N`) should scroll and show surrounds
* Fixed: Goto next/prev change cursor position after motion (Unimpaired)
* Fixed [#285](https://github.com/NeoVintageous/NeoVintageous/issues/285): Page down `CTRL-f` does not work correctly in Visual Line mode
* Fixed [#296](https://github.com/NeoVintageous/NeoVintageous/issues/296): `de` leaves cursor at wrong place
* Fixed [#295](https://github.com/NeoVintageous/NeoVintageous/issues/295): `df{char}` leaves cursor at wrong place
* Fixed: `df$` leaves cursor at wrong place
* Fixed: `gq` cursor position after operation
* Fixed: Mapping command status messages
* Fixed: Error message typos and grammar
* Fixed [#254](https://github.com/NeoVintageous/NeoVintageous/issues/254): `:vs[plit] [file]` raises a TypeError

## 1.4.4 - 2018-01-07

* Fixed: Error trying to Open My Rc File first time
* Fixed: Help files shouldn't display rulers or indent guides
* Fixed: `CTRL-a` and `CTRL-x` doesn't work in column one or between lines
* Fixed: Update to latest vimdocs
* Fixed: `:map` doesn't work in visual block or visual line mode
* Fixed: Remove unused setting
* Fixed: Settings should be erased when cleaning up views
* Fixed: `gx` in quoted urls
* Fixed: `gg` and `G` jump history forwards `CTRL-i` and backwards `CTRL-o`
* Fixed [#298](https://github.com/NeoVintageous/NeoVintageous/issues/298): `gd` can't jump back with `CTRL-o`
* Fixed [#241](https://github.com/NeoVintageous/NeoVintageous/issues/241): Leaving Insert mode still shows as being in Insert mode
* Fixed [#129](https://github.com/NeoVintageous/NeoVintageous/issues/129): Failing tests when ST hasn't got focus

## 1.4.3 - 2017-12-22

### Fixed

* Fixed [#297](https://github.com/NeoVintageous/NeoVintageous/issues/297): An occurred trying load NeoVintageous

## 1.4.2 - 2017-12-19

### Fixed

* Fixed [#238](https://github.com/NeoVintageous/NeoVintageous/issues/238): Simply search & replace not working for me
* Fixed [#111](https://github.com/NeoVintageous/NeoVintageous/issues/111): Bad command
* Fixed: "Traling characters" Status message typo
* Fixed: `:s[ubstitute]` No previous substitute error message is incorrect
* Fixed: [#226](https://github.com/NeoVintageous/NeoVintageous/issues/226): Mouse does not reset cursor column
* Fixed: `C-w _` (set current group height as high as possible) doesn't always work correctly
* Fixed: `C-w |` (set current group width as wide as possible) doesn't always work correctly
* Fixed: `C-w =` (resize all groups equally) doesn't always work correctly
* Fixed: `gJ`
* Fixed: `gx` should ignore trailing full stops
* Fixed: `gx` doesn't work on markdown links
* Fixed: `vintageousrc` mapping should not accept unescaped pipe characters
* Fixed: Help syntax fixes
* Fixed: Unimpaired toggles (documentation)

## 1.4.1 - 2017-11-09

### Fixed

* Fixed [#245](https://github.com/NeoVintageous/NeoVintageous/issues/245): `ZZ` and `ZQ` are broken again
* Fixed [#290](https://github.com/NeoVintageous/NeoVintageous/issues/290): Commands that start with underscore should not be mappable
* Fixed [#289](https://github.com/NeoVintageous/NeoVintageous/issues/289): `:help {subject}` should goto `:{subject}` if `{subject}` not found

## 1.4.0 - 2017-11-06

### Added

* Added: `ds(`, `ds{`, `ds[`, and `ds<` now also trims contained whitespace (Surround plugin)
* Added: `dsb` alias for `ds)` delete surrounding `()` (Surround plugin)
* Added: `dsB` alias for `ds}` delete surrounding `{}` (Surround plugin)
* Added: `dsr` alias for `ds]` delete surrounding `[]` (Surround plugin)
* Added: `dsa` alias for `ds>` delete surrounding `<>` (Surround plugin)
* Added: `ds<` delete surrounding `<>` (Surround plugin)
* Added: `ds>` delete surrounding `<>` (Surround plugin)
* Added: `dst` delete surrounding pair of HTML or XML tags (Surround plugin)
* Added: `ds` followed by a target that is not one of the punctuation pairs, `()[]{}<>`, are now only searched for on the current line (Surround plugin)
* Added: `ds{target}` cursor position is now moves to the start of first target (Surround plugin)
* Added: `cs{target}` followed by one of `])}` now inserts an inner whitespace character (Surround plugin)
* Added: `cs>{replacement}` now replaces surround tag characters `<>` with replacement (Surround plugin)
* Added: `cs{target}` folowed by `>` now replaces target with replacement surroundings `<>` (Surround plugin)
* Added: `cs{target}{replacement}` cursor position is now moves to the start of first target (Surround plugin)
* Added: `:h[elp] {subject}` like ":help", additionally jump to the tag `{subject}`
* Added: `:h[elp]` open a view and display the help file
* Added: `gx` open url under cursor in browser
* Added: Support for `:UserCommand<CR>` `.vintageousrc` mappings
* Added: Support for `:excommand<CR>` `.vintageousrc` mappings
* Added: `:snoremap` command
* Added: `:smap` command
* Added: `cot` toggle sidebar command (Unimpaired plugin)
* Added: `[ot` toggle sidebar on command (Unimpaired plugin)
* Added: `]ot` toggle sidebar off command (Unimpaired plugin)
* Added: `com` toggle minimap command (Unimpaired plugin)
* Added: `[om` toggle minimap on command (Unimpaired plugin)
* Added: `]om` toggle minimap off command (Unimpaired plugin)
* Added: Documentation command
* Added: Edit Settings command
* Added: How to map `jk` to `Esc` (documentation)

### Changed

* Changed: `ds<` no longer deletes surrounding tag; use `dst` instead (Surround plugin)
* Changed: `ds>` no longer deletes surrounding tag; use `dst` instead (Surround plugin)
* Changed: Modeline `vintageous_modeline` is disabled by default
* Changed: "Open Changelog" command caption changed to "Changelog"

### Removed

* Removed: `vintageous_surround_spaces` setting
* Removed: Unimplemented `tabopen` ex command
* Removed: Deprecated `neovintageous_toggle_use_ctrl_keys` command
* Removed: Deprecated `neovintageous_reset` command
* Removed: Deprecated `neovintageous_exit_from_command_mode` command
* Removed: Deprecated `toggle_mode` command

### Fixed

* Fixed [#213](https://github.com/NeoVintageous/NeoVintageous/issues/213): No command accepts characters in a keybinding
* Fixed [#167](https://github.com/NeoVintageous/NeoVintageous/issues/167): Allow .vintageousrc to map any keybinds
* Fixed [#152](https://github.com/NeoVintageous/NeoVintageous/issues/152): `f<key>` doesn't jump to `<key>` if there is a mapping for `<key>`
* Fixed [#97](https://github.com/NeoVintageous/NeoVintageous/issues/97): Mapping commands
* Fixed [#81](https://github.com/NeoVintageous/NeoVintageous/issues/81): `ct<leader>` or `cf<leader>` doesn't work; need `ct<leader><leader>`
* Fixed [#282](https://github.com/NeoVintageous/NeoVintageous/issues/282): Surround doesn't work as expected on first symbol
* Fixed: Several `.vintageousrc` syntax highlighting bugs
* Fixed: Lots of Command-line mode syntax highlighting bugs

## 1.3.1 - 2017-07-31

* Fixed [#281](https://github.com/NeoVintageous/NeoVintageous/issues/281): `aW` text objects error if cursor starts at whitespace
* Fixed [#123](https://github.com/NeoVintageous/NeoVintageous/issues/123): text object `a<` or `i<` doesn't work!
* Fixed [#280](https://github.com/NeoVintageous/NeoVintageous/issues/280): `daW` / etc sometimes hang forever in LaTeX syntax
* Fixed: Handle upgrades and loading errors gracefully

## 1.3.0 - 2017-07-21

### Added

* Added [#271](https://github.com/NeoVintageous/NeoVintageous/issues/271): `ctrl+w q` should close window if closing the last view
* Added [#269](https://github.com/NeoVintageous/NeoVintageous/issues/269): `:close` ex command
* Added: `.vintageousrc` `<leader>` special string can be used more than once in a mapping e.g. `nnoremap <leader><leader> ggvG`
* Added: `.vintageousrc` `<leader>` special string can be used anywhere in mapping e.g. `nnoremap g<leader> ggvG`
* Added: `.vintageousrc` `noremap`, `nnoremap`, `vnoremap`, and `onoremap` commands
* Added: `.vintageousrc` syntax highlighting
* Added: `ctrl+n` and `ctrl+p` auto-complete navigation

  Command | Description
  ------- | -----------
  `ctrl+n` or `ctrl+j` | down
  `ctrl+p` or `ctrl+k` | up

* Added: `ctrl+n` and `ctrl+p` overlay navigation

  Command | Description | Notes
  ------- | ----------- | -----
  `ctrl+n` | down | e.g. `ctrl+p` and `ctrl+shift+p` invoke overlays
  `ctrl+p` | up | e.g. `ctrl+p` and `ctrl+shift+p` invoke overlays

* Added: Port of [unimpaired.vim](https://github.com/tpope/vim-unimpaired) go to error commands

  Command | Description | Documentation | Dependencies
  ------- | ----------- | ------------- | ------------
  `[l` | Jump to `[count]` next error. | [unimpaired.vim](https://github.com/tpope/vim-unimpaired/blob/master/doc/unimpaired.txt) | [Linter](https://github.com/SublimeLinter/SublimeLinter3)
  `]l` | Jump to `[count]` previous error.. | [unimpaired.vim](https://github.com/tpope/vim-unimpaired/blob/master/doc/unimpaired.txt) | [Linter](https://github.com/SublimeLinter/SublimeLinter3)

* Added: Port of [unimpaired.vim](https://github.com/tpope/vim-unimpaired) option toggling commands

  On | Off | Toggle | Description | Documentation
  -- | --- | ------ | ----------- | -------------
  `[oc` | `]oc` | `coc` | ['cursorline'](https://vimhelp.appspot.com/options.txt.html#%27cursorline%27) | [unimpaired.vim](https://github.com/tpope/vim-unimpaired/blob/master/doc/unimpaired.txt)
  `[ol` | `]ol` | `col` | ['list'](https://vimhelp.appspot.com/options.txt.html#%27list%27) | [unimpaired.vim](https://github.com/tpope/vim-unimpaired/blob/master/doc/unimpaired.txt)
  `[on` | `]on` | `con` | ['number'](https://vimhelp.appspot.com/options.txt.html#%27number%27) | [unimpaired.vim](https://github.com/tpope/vim-unimpaired/blob/master/doc/unimpaired.txt)
  `[os` | `]os` | `cos` | ['spell'](https://vimhelp.appspot.com/options.txt.html#%27spell%27) | [unimpaired.vim](https://github.com/tpope/vim-unimpaired/blob/master/doc/unimpaired.txt)
  `[ow` | `]ow` | `cow` | ['wrap'](https://vimhelp.appspot.com/options.txt.html#%27wrap%27) | [unimpaired.vim](https://github.com/tpope/vim-unimpaired/blob/master/doc/unimpaired.txt)

* Added: Port of [abolish.vim](https://github.com/tpope/vim-abolish) coercion commands

  Command | Description | Documentation
  ------- | ----------- | -------------
  `crm` | Coerce word under cursor to MixedCase. | [abolish.vim](https://github.com/tpope/vim-abolish/blob/master/doc/abolish.txt)
  `crc` | Coerce word under cursor to camelCase. | [abolish.vim](https://github.com/tpope/vim-abolish/blob/master/doc/abolish.txt)
  `crs` | Coerce word under cursor to snake_case. | [abolish.vim](https://github.com/tpope/vim-abolish/blob/master/doc/abolish.txt)
  `cr_` | Coerce word under cursor to snake_case. | [abolish.vim](https://github.com/tpope/vim-abolish/blob/master/doc/abolish.txt)
  `cru` | Coerce word under cursor to SNAKE_UPPERCASE. | [abolish.vim](https://github.com/tpope/vim-abolish/blob/master/doc/abolish.txt)
  `crU` | Coerce word under cursor to SNAKE_UPPERCASE. | [abolish.vim](https://github.com/tpope/vim-abolish/blob/master/doc/abolish.txt)
  `cr-` | Coerce word under cursor to dash-case. | [abolish.vim](https://github.com/tpope/vim-abolish/blob/master/doc/abolish.txt)
  `crk` | Coerce word under cursor to kebab-case. | [abolish.vim](https://github.com/tpope/vim-abolish/blob/master/doc/abolish.txt)
  `cr.` | Coerce word under cursor to dot.case. | [abolish.vim](https://github.com/tpope/vim-abolish/blob/master/doc/abolish.txt)
  `cr<Space>` | Coerce word under cursor to space case. | [abolish.vim](https://github.com/tpope/vim-abolish/blob/master/doc/abolish.txt)
  `crt` | Coerce word under cursor to Title Case. | [abolish.vim](https://github.com/tpope/vim-abolish/blob/master/doc/abolish.txt)

* Added: How to map `jj` to `Esc` (documentation)
* Added: How to disable arrow keys (documentation)
* Added: Commentary plugin usage (documentation)
* Added: Surround plugin usage (documentation)

### Fixed

* Fixed: Command-line syntax `:quit` highlighting
* Fixed: Edge-case plugin conflict issues
* Fixed: Edge-case Unimpaired plugin issue adding blanks
* Fixed: Edge-case issue invalidating ex mode completions

## 1.2.0 - 2017-06-21

### Added

* Added [#252](https://github.com/NeoVintageous/NeoVintageous/issues/252): The package is now available in Package Control
* Added: Git diff commands

  Command | Description | Documentation | Dependencies | Notes
  ------- | ----------- | ------------- | ------------ | -----
  `[c` | Jump backwards to the previous start of a change. | [diff](https://vimhelp.appspot.com/diff.txt.html#[c) | [Git Gutter](https://github.com/jisaacks/GitGutter) | Disable wrapping: set `git_gutter_next_prev_change_wrap` to `false` (Preferences &gt; Settings)
  `]c` | Jump forwards to the next start of a change. | [diff](https://vimhelp.appspot.com/diff.txt.html#]c) | [Git Gutter](https://github.com/jisaacks/GitGutter) | Disable wrapping: set `git_gutter_next_prev_change_wrap` to `false` (Preferences &gt; Settings)

* Added: Port of [unimpaired.vim](https://github.com/tpope/vim-unimpaired) is provided by default. *The implementation may not be complete. Please open issues about missing features.* *Below is a table of what is currently available.*

  Command | Description | Documentation | Dependencies | Notes
  ------- | ----------- | ------------- | ------------ | -----
  `[<Space>` | Add `[count]` blank lines before the cursor. | [unimpaired.vim](https://github.com/tpope/vim-unimpaired/blob/master/doc/unimpaired.txt) | |
  `]<Space>` | Add `[count]` blank lines after the cursor. | [unimpaired.vim](https://github.com/tpope/vim-unimpaired/blob/master/doc/unimpaired.txt) | |
  `[e` | Exchange the current line with `[count]` lines above it. | [unimpaired.vim](https://github.com/tpope/vim-unimpaired/blob/master/doc/unimpaired.txt) | |
  `]e` | Exchange the current line with `[count]` lines below it. | [unimpaired.vim](https://github.com/tpope/vim-unimpaired/blob/master/doc/unimpaired.txt) | |

* Added [#275](https://github.com/NeoVintageous/NeoVintageous/issues/275): Commands in the `.vintageousrc` file don't need to be prefixed with `:` (colon)
* Added [#187](https://github.com/NeoVintageous/NeoVintageous/issues/187): Switching to specific tab with `[count]` `gt`
* Added: `[count]` to `ctrl+e` and `ctrl+y` (scroll lines)
* Added: Coveralls code coverage reporting
* Added: Surround plugin usage (documentation)
* Added: `.vintageousrc` usage (documentation)
* Added: Modeline usage (documentation)
* Added: Multiple cursor usage (documentation)
* Added: Sidebar and Overlay navigation usage (documentation)

## 1.1.2 - 2017-06-05

### Fixed

* Fixed: `gt` command should wrap around from the last tab to the first tab
* Fixed: Command-line mode history edge-case error when no history available
* Fixed: Command-line mode history not working (regression)
* Fixed [#192](https://github.com/NeoVintageous/NeoVintageous/issues/192): Closing last tab shouldn’t close sublime window with project (documentation)
* Fixed [#122](https://github.com/NeoVintageous/NeoVintageous/issues/122): `Tab` doesn't work in visual mode (`Shift+Tab` does) (documentation)

## 1.1.1 - 2017-05-31

### Fixed

* Fixed: [#266](https://github.com/NeoVintageous/NeoVintageous/issues/266) `:nmap` doesn't work in `.vintageousrc` file
* Fixed: `:omap` doesn't work in `.vintageousrc` file
* Fixed: `:vmap` doesn't work in `.vintageousrc` file
* Fixed: `:set` prints debug messages to console even when debugging is disabled
* Fixed [#268](https://github.com/NeoVintageous/NeoVintageous/issues/268): `:set` doesn't work in some cases e.g. `:set hlsearch`
* Fixed: `:file` (`ctrl+g`) file name should be quoted
* Fixed: Readme link to Linux and OSX cleaner script is broken
* Fixed [#267](https://github.com/NeoVintageous/NeoVintageous/issues/267): Settings – User `.vintageousrc` menu item is broken
* Fixed [#169](https://github.com/NeoVintageous/NeoVintageous/issues/169): How to map this using Vintageous? (documentation)

## 1.1.0 - 2017-05-28

### Added

* Added: [ToggleNeoVintageous](https://github.com/NeoVintageous/ToggleNeoVintageous); A command to toggle NeoVintageous
* Added: Reload My `.vintageousrc` File command
* Added [#63](https://github.com/NeoVintageous/NeoVintageous/issues/63): `/` search does not highlight well
* Added: New commands

  Key | Context | Description
  --- | ------- | -----------
  `j` | Sidebar | down
  `k` | Sidebar | up
  `h` | Sidebar | close node / go to parent node
  `l` | Sidebar | open node
  `ctrl+j` | Overlay | down
  `ctrl+k` | Overlay | up
  `ctrl+[` | Normal | Same as `Esc` ([#249](https://github.com/NeoVintageous/NeoVintageous/issues/249))

### Fixed

* Fixed: Error when reloading and upgrading NeoVintageous and NeoVintageous plugins
* Fixed [#119](https://github.com/NeoVintageous/NeoVintageous/issues/119): Loosing user settings when toggling ctrl keys
* Fixed [#84](https://github.com/NeoVintageous/NeoVintageous/issues/84): More detail or examples for mapping
* Fixed [#34](https://github.com/NeoVintageous/NeoVintageous/issues/34): Small note regarding wiki OSX note
* Fixed [#162](https://github.com/NeoVintageous/NeoVintageous/issues/162): Use `sublime.packages_path()`
* Fixed [#246](https://github.com/NeoVintageous/NeoVintageous/issues/246): Error when toggling vintageous
* Fixed: `:!{cmd}` error (Windows)
* Fixed: `:!!` error (Windows)
* Fixed: `:new` error
* Fixed: `:edit` error
* Fixed: `:exit` error
* Fixed: `:wq!` error
* Fixed: `:wq` error

## 1.0.1 - 2017-04-28

### Fixed

* Fixed: `gq` error
* Fixed: error using registers
* Fixed: error when searching
* Fixed: running last ex command `!!` not working

## 1.0.0 - 2017-04-22

### Added

* Added: New commands

  Command | Description | Documentation | Dependencies | Notes
  ------- | ----------- | ------------- | ------------ | -----
  `ctrl+]` | Jump to the definition of the keyword under the cursor | [tagsearch](https://vimhelp.appspot.com/tagsrch.txt.html#CTRL-\]) | |
  `ctrl-w h` | Move cursor to view left of current one | [windows](https://vimhelp.appspot.com/windows.txt.html#CTRL-W_h) | |
  `ctrl-w j` | Move cursor to view below current one | [windows](https://vimhelp.appspot.com/windows.txt.html#CTRL-W_j) | |
  `ctrl-w k` | Move cursor to view above current one | [windows](https://vimhelp.appspot.com/windows.txt.html#CTRL-W_k) | |
  `ctrl-w l` | Move cursor to view right of current one | [windows](https://vimhelp.appspot.com/windows.txt.html#CTRL-W_l) | |
  `ctrl-w b` | Move cursor to bottom-right view | [windows](https://vimhelp.appspot.com/windows.txt.html#CTRL-W_b) | |
  `ctrl-w t` | Move cursor to top-left view | [windows](https://vimhelp.appspot.com/windows.txt.html#CTRL-W_t) | |
  `ctrl-w H` | Move the current window to be at the very top | [windows](https://vimhelp.appspot.com/windows.txt.html#CTRL-W_H) | | Only works in 2-col or 2-row layouts
  `ctrl-w =` | Make all views (almost) equally high and wide | [windows](https://vimhelp.appspot.com/windows.txt.html#CTRL-W_=) | |
  `ctrl-w _` | Set current view height as high as possible | [windows](https://vimhelp.appspot.com/windows.txt.html#CTRL-W__) | |
  `ctrl-w \|` | Set current view width as wide as possible | [windows](https://vimhelp.appspot.com/windows.txt.html#CTRL-W_bar) | |
  `ctrl-w o` | Make the current view the only one on the screen | [windows](https://vimhelp.appspot.com/windows.txt.html#CTRL-W_o) | |
  `ctrl-w c` | Close current view | [windows](https://vimhelp.appspot.com/windows.txt.html#CTRL-W_c) | |
  `ctrl-w x` | Exchange current view with next one | [windows](https://vimhelp.appspot.com/windows.txt.html#CTRL-W_x) | |
  `ctrl-w s` | Split current window in two | [windows](https://vimhelp.appspot.com/windows.txt.html#CTRL-W_s) | [Origami](https://github.com/SublimeText/Origami) |
  `ctrl-w v` | Split current window in two (vertically) | [windows](https://vimhelp.appspot.com/windows.txt.html#CTRL-W_v) | [Origami](https://github.com/SublimeText/Origami) |
  `ctrl-w J` | Move the current window to be at the very bottom | [windows](https://vimhelp.appspot.com/windows.txt.html#CTRL-W_J) | | Only works in 2-col or 2-row layouts
  `ctrl-w K` | Move the current view to be at the far left | [windows](https://vimhelp.appspot.com/windows.txt.html#CTRL-W_K) | | Only works in 2-col or 2-row layouts
  `ctrl-w L` | Move the current window to be at the far right | [windows](https://vimhelp.appspot.com/windows.txt.html#CTRL-W_L) | | Only works in 2-col or 2-row layouts
  `ctrl-w n` | Create new view below current one | [windows](https://vimhelp.appspot.com/windows.txt.html#CTRL-W_n) | |
  `ga` | Print the ascii value of the character under the cursor in dec, hex and oct | [various](https://vimhelp.appspot.com/various.txt.html#ga) | |
  `ctrl+c` | Exit select mode | |
  `ctrl+[` | Exit select mode | |

* Added: Port of [surround.vim](https://github.com/tpope/vim-surround) is provided by default. It is based on the [Vintageous_Plugin_Surround](https://github.com/guillermooo/Vintageous_Plugin_Surround) plugin by @guillermooo
* Added: `vi_search.comment` scope on search matches for better control of highlighting
* Added: `vintageous_visualyank` setting to disable visual bells when yanking text
* Added [#1077](https://github.com/guillermooo/Vintageous/pull/1077): Support for Sublime Wrap Plus
* Added: Command-line mode syntax uses new syntax format
* Added: Open README and Open CHANGELOG command palette commands
* Added: Package Control menus for opening README, CHANGELOG, and LICENSE

### Removed

* Removed: Settings

  Setting | Description | Notes
  ------- | ----------- | -----
  `vintageous_test_runner_keymaps` | Enable test runner keymaps | Tests are now run using [UnitTesting](https://github.com/randy3k/UnitTesting)
  `vintageous_log_level` | | No longer used for logging
  `vintageous_verbose` | | No longer used for logging

### Fixed

* Fixed: Double loading and unnecessary loading, unloading, and loading of modules on start
* Fixed: Logging messages printed multiple times
* Fixed: `CTRL-W_H` and `CTRL-W-L` windowing commands
* Fixed: Error raised trying to scroll in a transient view
* Fixed: `Esc` closes console even if already in normal mode and have a multiple selection
* Fixed: Console automatically closes on start
* Fixed: Wrong file permissions
* Fixed: `c_` and `d_` cause errors
* Fixed [#1042](https://github.com/guillermooo/Vintageous/pull/1042): Interactive commands not working after mapped commands
* Fixed [#1074](https://github.com/guillermooo/Vintageous/pull/1074): New text objects
* Fixed: Command-line mode syntax should not be listed in syntax menus<|MERGE_RESOLUTION|>--- conflicted
+++ resolved
@@ -2,7 +2,6 @@
 
 All notable changes are documented in this file using the [Keep a CHANGELOG](http://keepachangelog.com/) principles.
 
-<<<<<<< HEAD
 ## 1.22.0 - Unreleased
 
 ### Added
@@ -11,11 +10,10 @@
 * Added [#205](https://github.com/NeoVintageous/NeoVintageous/issues/205): `'scrolloff'` option (ST4)
 * Added [#733](https://github.com/NeoVintageous/NeoVintageous/issues/733): `[or`, `]or`, `yor`, enable, disable, and toggle `'relativenumber'` (Unimpaired) (ST4)
 * Added [#732](https://github.com/NeoVintageous/NeoVintageous/issues/732): new option `'relativenumber'` `'rnu'` `'norelativenumber'` `'nornu'` (ST4)
-=======
+
 ## 1.21.5 - Unreleased
 
 * Fixed [#747](https://github.com/NeoVintageous/NeoVintageous/issues/747): Key mapping doesn't work with foreign character č
->>>>>>> 6205d234
 
 ## 1.21.4 - 2020-08-27
 
