--- conflicted
+++ resolved
@@ -30,24 +30,17 @@
     // Ignore case in '/', '?', '*', and '#'.
     "vintageous_ignorecase": true,
 
-<<<<<<< HEAD
-	// Logging level. Used for diagnostics and troubleshooting. Common valid
-	// values are 'debug', 'info', 'error', 'critical'. Most users should
-	// not need to modify the default value.
-	"vintageous_log_level": "error",
+    // Logging level e.g 'debug', 'info', 'error', 'critical'.
+    "vintageous_log_level": "error",
 
-	// If true, the test runner keymaps are enabled
-	"vintageous_test_runner_keymaps": false,
+    // If true, the test runner keymaps are enabled
+    "vintageous_test_runner_keymaps": false,
 
-	// Enable the surround.vim emulation extra, adds the "cs", "ds" and "ys" actions
-	"vintageous_enable_surround": true,
+    // Enable the surround.vim emulation extra, adds the "cs", "ds" and "ys" actions
+    "vintageous_enable_surround": true,
 
-	// If true, the surround.vim emulation pair openers have spaces, otherwise the pair
-	// closes have spaces. For example with this false "ysw(" does "(things)" but if it
-	// is true it does "( things )" while "ysw)" does "(things)".
-	"vintageous_surround_spaces": false,
-=======
-    // Logging level e.g 'debug', 'info', 'error', 'critical'.
-    "vintageous_log_level": "error"
->>>>>>> 89ce1a01
+    // If true, the surround.vim emulation pair openers have spaces, otherwise the pair
+    // closes have spaces. For example with this false "ysw(" does "(things)" but if it
+    // is true it does "( things )" while "ysw)" does "(things)".
+    "vintageous_surround_spaces": false
 }