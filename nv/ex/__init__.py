--- conflicted
+++ resolved
@@ -1,5 +1,3 @@
-<<<<<<< HEAD
-=======
 # Copyright (C) 2018 The NeoVintageous Team (NeoVintageous).
 #
 # This file is part of NeoVintageous.
@@ -17,8 +15,6 @@
 # You should have received a copy of the GNU General Public License
 # along with NeoVintageous.  If not, see <https://www.gnu.org/licenses/>.
 
-"""Misc stuff needed for ex commands."""
->>>>>>> d775c709
 
 command_names = []  # Used to provide completions on the ex command line.
 
