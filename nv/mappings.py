<<<<<<< HEAD
from NeoVintageous.nv.variables import expand_keys
=======
# Copyright (C) 2018 The NeoVintageous Team (NeoVintageous).
#
# This file is part of NeoVintageous.
#
# NeoVintageous is free software: you can redistribute it and/or modify
# it under the terms of the GNU General Public License as published by
# the Free Software Foundation, either version 3 of the License, or
# (at your option) any later version.
#
# NeoVintageous is distributed in the hope that it will be useful,
# but WITHOUT ANY WARRANTY; without even the implied warranty of
# MERCHANTABILITY or FITNESS FOR A PARTICULAR PURPOSE.  See the
# GNU General Public License for more details.
#
# You should have received a copy of the GNU General Public License
# along with NeoVintageous.  If not, see <https://www.gnu.org/licenses/>.

>>>>>>> d775c709
from NeoVintageous.nv.vi.cmd_base import CMD_TYPE_USER
from NeoVintageous.nv.vi.keys import KeySequenceTokenizer
from NeoVintageous.nv.vi.keys import seq_to_command
from NeoVintageous.nv.vi.keys import to_bare_command_name
from NeoVintageous.nv.vim import get_logger
from NeoVintageous.nv.vim import INSERT
from NeoVintageous.nv.vim import NORMAL
from NeoVintageous.nv.vim import OPERATOR_PENDING
from NeoVintageous.nv.vim import SELECT
from NeoVintageous.nv.vim import VISUAL
from NeoVintageous.nv.vim import VISUAL_BLOCK
from NeoVintageous.nv.vim import VISUAL_LINE


_log = get_logger(__name__)


# Currently not used anywhere else so marked as private (underscore prefix). If
# needed they can be refactored and made available to other modules. Add a
# prefix of something like "MAPPING_STATUS_" if making these public.
_STATUS_INCOMPLETE = 1
_STATUS_COMPLETE = 2


_mappings = {
    INSERT: {},
    NORMAL: {},
    OPERATOR_PENDING: {},
    SELECT: {},
    VISUAL_BLOCK: {},
    VISUAL_LINE: {},
    VISUAL: {}
}


class Mapping:

    def __init__(self, head, mapping, tail, status):
        self.mapping = mapping
        self.head = head
        self.tail = tail
        self.status = status

    @property
    def sequence(self):
        try:
            return self.head + self.tail
        except TypeError:
            raise ValueError('no mapping found')


def _get_seqs(mode):
    # TODO [review] Do the mappings need to be sorted?
    return sorted(_mappings[mode])


def _find_partial_match(mode, seq):
    return [x for x in _get_seqs(mode) if x.startswith(seq)]


# TODO [review] Should this really accept empty string i.e. if seq='' then this all sequences for the mode are returned? # noqa
# TODO [review] Should this raise an IndexError error?
def _find_full_match(mode, seq):
    # Args:
    #   mode (str):
    #   seq (str):
    #
    # Returns:
    #   A 2-tuple Tuple[str, str], Tuple[None, None] if not found.
    #
    # Raises:
    #   IndexError: If has partial sequences found, but not a full match.

    # TODO [refactor] There doesn't look there is a need to use partials.
    partials = _find_partial_match(mode, seq)

    try:

        name = [x for x in partials if x == seq][0]

        return (name, _mappings[mode][name])
    except IndexError:
        return (None, None)


def mappings_add(mode, new, target):
    # type: (str, str, str) -> None
    # Raises:
    #   KeyError: If mode does not exist.
    _mappings[mode][expand_keys(new)] = {'name': target, 'type': CMD_TYPE_USER}


def mappings_remove(mode, new):
    # type: (str, str) -> None
    # Raises:
    #   KeyError: If mapping not found.
    try:
        del _mappings[mode][expand_keys(new)]
    except KeyError:
        raise KeyError('mapping not found')


def mappings_clear():
    # type: () -> None
    for mode in _mappings:
        _mappings[mode] = {}


# XXX: Provisional. Get rid of this as soon as possible.
def _can_be_long_user_mapping(mode, key):
    # Args:
    #   mode (str):
    #   seq (str):
    #
    # Returns:
    #   2-tuple (True, str) or (False, True) if not _can_be_long_user_mapping.
    full_match = _find_full_match(mode, key)
    partial_matches = _find_partial_match(mode, key)
    if partial_matches:
        return (True, full_match[0])

    return (False, True)


def _expand_first(mode, seq):
    # Args:
    #   mode (str):
    #   seq (str):
    #
    # Returns:
    #   Mapping or None if no mapping for mode and seq found.
    head = ''

    keys, mapped_to = _find_full_match(mode, seq)
    if keys:
        return Mapping(seq, mapped_to['name'], seq[len(keys):], _STATUS_COMPLETE)

    for key in KeySequenceTokenizer(seq).iter_tokenize():
        head += key
        keys, mapped_to = _find_full_match(mode, head)
        if keys:
            return Mapping(head, mapped_to['name'], seq[len(head):], _STATUS_COMPLETE)
        else:
            break

    if _find_partial_match(mode, seq):
        return Mapping(seq, '', '', _STATUS_INCOMPLETE)


# XXX: Provisional. Get rid of this as soon as possible.
# e.g. we may have typed 'aa' and there's an 'aaa' mapping, so we need to keep collecting input.
def mappings_is_incomplete(mode, partial_sequence):
    # type: (str, str) -> bool
    (maybe_mapping, complete) = _can_be_long_user_mapping(mode, partial_sequence)
    if maybe_mapping and not complete:
        return True

    return False


def mappings_resolve(state, sequence=None, mode=None, check_user_mappings=True):
    # Look at the current global state and return the command mapped to the available sequence.
    #
    # Args:
    #   sequence (str): The command sequence. If a sequence is passed, it is
    #       used instead of the global state's. This is necessary for some
    #       commands that aren't name spaces but act as them (for example,
    #       ys from the surround plugin).
    #   mode (str): If different than None, it will be used instead of the
    #       global state's. This is necessary when we are in operator
    #       pending mode and we receive a new action. By combining the
    #       existing action's name with name of the action just received we
    #       could find a new action.
    #   check_user_mappings (bool):
    #
    # Returns:
    #   Mapping:
    #   ViMissingCommandDef: If not found.

    # We usually need to look at the partial sequence, but some commands do
    # weird things, like ys, which isn't a namespace but behaves as such
    # sometimes.
    seq = to_bare_command_name(sequence or state.partial_sequence)

    # TODO: Use same structure as in mappings (nested dict).
    command = None
    if check_user_mappings:
        # TODO: We should be able to force a mode here too as, below.
        command = _expand_first(state.mode, seq)

    if not command:
        command = seq_to_command(state, seq, mode=mode)

    _log.debug('resolved %s -> %s -> %s', sequence, seq, command)

    return command<|MERGE_RESOLUTION|>--- conflicted
+++ resolved
@@ -1,6 +1,3 @@
-<<<<<<< HEAD
-from NeoVintageous.nv.variables import expand_keys
-=======
 # Copyright (C) 2018 The NeoVintageous Team (NeoVintageous).
 #
 # This file is part of NeoVintageous.
@@ -18,7 +15,7 @@
 # You should have received a copy of the GNU General Public License
 # along with NeoVintageous.  If not, see <https://www.gnu.org/licenses/>.
 
->>>>>>> d775c709
+from NeoVintageous.nv.variables import expand_keys
 from NeoVintageous.nv.vi.cmd_base import CMD_TYPE_USER
 from NeoVintageous.nv.vi.keys import KeySequenceTokenizer
 from NeoVintageous.nv.vi.keys import seq_to_command
